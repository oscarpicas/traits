--- conflicted
+++ resolved
@@ -1818,10 +1818,7 @@
         if ( dict == NULL )
             return NULL;
 
-<<<<<<< HEAD
         obj->obj_dict = dict;
-=======
-                obj->obj_dict = dict;
         }
 
         if ( PyString_Check( name ) ) {
@@ -1847,7 +1844,6 @@
         }
 
         return NULL;
->>>>>>> d49c261b
     }
 
     PyObject *nname = Py2to3_NormaliseAttrName(name);
@@ -1880,17 +1876,11 @@
         Py_DECREF( result );
     }
 
-<<<<<<< HEAD
     if ( PyErr_ExceptionMatches( PyExc_KeyError ) )
         PyErr_SetObject( PyExc_AttributeError, nname );
 
     Py2to3_FinishNormaliseAttrName(name,nname);
-=======
     Py_DECREF( name );
-    return NULL;
-#else
-    invalid_attribute_error();
->>>>>>> d49c261b
     return NULL;
 }
 
@@ -2096,7 +2086,6 @@
                 return -1;
                 obj->obj_dict = dict;
         }
-<<<<<<< HEAD
     
         PyObject *nname = Py2to3_NormaliseAttrName( name );
         if( nname == NULL )
@@ -2108,52 +2097,14 @@
         }
         if ( PyErr_ExceptionMatches( PyExc_KeyError ) )
             PyErr_SetObject( PyExc_AttributeError, nname );
-=======
-        if ( PyString_Check( name ) ) {
-            if ( PyDict_SetItem( dict, name, value ) >= 0 )
-                return 0;
-            return -1;
-        }
-#ifdef Py_USING_UNICODE
-        if ( PyUnicode_Check( name ) ) {
-            name = PyUnicode_AsEncodedString( name, NULL, NULL );
-            if ( name == NULL )
-                    return -1;
-        } else
-            return invalid_attribute_error();
-
-        rc = PyDict_SetItem( dict, name, value );
-
-        Py_DECREF( name );
->>>>>>> d49c261b
 
         Py2to3_FinishNormaliseAttrName(name,nname);
         return -1;
     }
 
     if ( dict != NULL ) {
-<<<<<<< HEAD
         PyObject *nname = Py2to3_NormaliseAttrName( name );
         if( nname == NULL )
-=======
-        if ( PyString_Check( name ) ) {
-            rc = PyDict_DelItem( dict, name );
-            if ( rc >= 0 ) {
-                return 0;
-            }
-            else {
-                if ( PyErr_ExceptionMatches( PyExc_KeyError ) )
-                    unknown_attribute_error( obj, name );
-                return -1;
-            }
-        }
-#ifdef Py_USING_UNICODE
-        if ( PyUnicode_Check( name ) ) {
-            name = PyUnicode_AsEncodedString( name, NULL, NULL );
-            if ( name == NULL )
-                    return -1;
-        } else
->>>>>>> d49c261b
             return invalid_attribute_error();
 
         if ( PyDict_DelItem( dict, nname ) >= 0 ){
@@ -2528,14 +2479,11 @@
         }
     }
 
-<<<<<<< HEAD
     if ( PyDict_SetItem( dict, nname, new_value ) < 0 ) {
         if ( PyErr_ExceptionMatches( PyExc_KeyError ) )
             PyErr_SetObject( PyExc_AttributeError, nname );
-=======
-    if ( PyDict_SetItem( dict, name, new_value ) < 0 ) {
->>>>>>> d49c261b
         Py_XDECREF( old_value );
+        Py_DECREF( name );
         Py2to3_FinishNormaliseAttrName( name, nname );
         Py_DECREF( value );
 
