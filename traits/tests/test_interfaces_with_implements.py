#  Unit test case for testing interfaces and adaptation.
#
#  Written by: David C. Morrill
#
#  Date: 4/10/2007
#
#  Copyright (c) 2007, Enthought, Inc.
#  All rights reserved.
#
#  This software is provided without warranty under the terms of the BSD
#  license included in /LICENSE.txt and may be redistributed only
#  under the conditions described in the aforementioned license.  The license
#  is also available online at http://www.enthought.com/licenses/BSD.txt
""" Unit test case for testing interfaces and adaptation.

This file is equivalent to test_interfaces.py, only using the deprecated
'implements' and 'adapts' functions.

"""

from __future__ import absolute_import

import sys

from traits.testing.unittest_tools import unittest

from traits.api import HasTraits, Adapter, adapts, AdaptsTo, \
    implements, Instance, Int, Interface, List, Supports, TraitError

<<<<<<< HEAD
=======

if sys.version_info[0] >= 3:
    import nose
    raise nose.SkipTest("""
        Currently, under Python 3, class advisors do not work anymore.
        Therefore, this test will fail due to the use of "adapts".
    """)

#-------------------------------------------------------------------------------
#  Test 'Interface' definitions:
#-------------------------------------------------------------------------------
>>>>>>> 7467a4c8

class IFoo(Interface):

    def get_foo(self):
        """ Returns the current foo. """


class IFooPlus(IFoo):

    def get_foo_plus(self):
        """ Returns even more foo. """


class IAverage(Interface):

    def get_average(self):
        """ Returns the average value for the object. """


class IList(Interface):

    def get_list(self):
        """ Returns the list value for the object. """


class Sample(HasTraits):
    s1 = Int(1, sample=True)
    s2 = Int(2, sample=True)
    s3 = Int(3, sample=True)
    i1 = Int(4)
    i2 = Int(5)
    i3 = Int(6)


class SampleList(HasTraits):

    implements(IList)

    data = List(Int, [10, 20, 30])

    def get_list(self):
        return self.data


class SampleAverage(HasTraits):

    implements(IList, IAverage)

    data = List(Int, [100, 200, 300])

    def get_list(self):
        return self.data

    def get_average(self):
        value = self.get_list()
        if len(value) == 0:
            return 0.0

        average = 0.0
        for item in value:
            average += item
        return (average / len(value))


class SampleBad(HasTraits):
    pass


class TraitsHolder(HasTraits):

    a_no = Instance(IAverage, adapt='no')
    a_yes = Instance(IAverage, adapt='yes')
    a_default = Instance(IAverage, adapt='default')
    list_adapted_to = Supports(IList)
    foo_adapted_to = Supports(IFoo)
    foo_plus_adapted_to = Supports(IFooPlus)
    list_adapts_to = AdaptsTo(IList)
    foo_adapts_to = AdaptsTo(IFoo)
    foo_plus_adapts_to = AdaptsTo(IFooPlus)


class SampleListAdapter(Adapter):
    adapts(Sample, IList)

    def get_list(self):
        obj = self.adaptee
        return [getattr(obj, name)
                for name in obj.trait_names(sample=True)]


class ListAverageAdapter(Adapter):

    adapts(IList, IAverage)

    def get_average(self):
        value = self.adaptee.get_list()
        if len(value) == 0:
            return 0.0

        average = 0.0
        for item in value:
            average += item
        return (average / len(value))


class SampleFooAdapter(HasTraits):

    adapts(Sample, IFoo)

    object = Instance(Sample)

    def __init__(self, object):
        self.object = object

    def get_foo(self):
        object = self.object
        return (object.s1 + object.s2 + object.s3)


class FooPlusAdapter(object):

    def __init__(self, obj):
        self.obj = obj

    def get_foo(self):
        return self.obj.get_foo()

    def get_foo_plus(self):
        return (self.obj.get_foo() + 1)

adapts(FooPlusAdapter, IFoo, IFooPlus)


class InterfacesTest(unittest.TestCase):

    def test_implements_none(self):
        class Test(HasTraits):
            implements()

    def test_implements_one(self):
        class Test(HasTraits):
            implements(IFoo)

    def test_implements_multi(self):
        class Test(HasTraits):
            implements(IFoo, IAverage, IList)

    def test_implements_extended(self):
        """ Ensure that subclasses of Interfaces imply the superinterface.
        """
        class Test(HasTraits):
            implements(IFooPlus)

        ta = TraitsHolder()
        ta.foo_adapted_to = Test()

    def test_implements_bad(self):
        self.assertRaises(TraitError, self.implements_bad)

    def test_instance_adapt_no(self):
        ta = TraitsHolder()

        # Verify that SampleAverage() does not raise an error (it is an
        # instance of the IAverage interface).
        try:
            ta.a_no = SampleAverage()
        except TraitError:
            self.fail("Setting instance of interface should not require "
                      "adaptation")

        # These are not instances of the IAverage interface, and therefore
        # cannot be set to the trait.
        self.assertRaises(TraitError, ta.set, a_no=SampleList())
        self.assertRaises(TraitError, ta.set, a_no=Sample())
        self.assertRaises(TraitError, ta.set, a_no=SampleBad())

    def test_instance_adapt_yes(self):
        ta = TraitsHolder()

        ta.a_yes = object = SampleAverage()
        self.assertEqual(ta.a_yes.get_average(), 200.0)
        self.assert_(isinstance(ta.a_yes, SampleAverage))
        self.assertFalse(hasattr(ta, 'a_yes_'))

        ta.a_yes = object = SampleList()
        self.assertEqual(ta.a_yes.get_average(), 20.0)
        self.assert_(isinstance(ta.a_yes, ListAverageAdapter))
        self.assertFalse(hasattr(ta, 'a_yes_'))

        ta.a_yes = object = Sample()
        self.assertEqual(ta.a_yes.get_average(), 2.0)
        self.assert_(isinstance(ta.a_yes, ListAverageAdapter))
        self.assertFalse(hasattr(ta, 'a_yes_'))

        self.assertRaises(TraitError, ta.set, a_yes=SampleBad())

    def test_instance_adapt_default(self):
        ta = TraitsHolder()

        ta.a_default = object = SampleAverage()
        self.assertEqual(ta.a_default.get_average(), 200.0)
        self.assert_(isinstance(ta.a_default, SampleAverage))
        self.assertFalse(hasattr(ta, 'a_default_'))

        ta.a_default = object = SampleList()
        self.assertEqual(ta.a_default.get_average(), 20.0)
        self.assert_(isinstance(ta.a_default, ListAverageAdapter))
        self.assertFalse(hasattr(ta, 'a_default_'))

        ta.a_default = object = Sample()
        self.assertEqual(ta.a_default.get_average(), 2.0)
        self.assert_(isinstance(ta.a_default, ListAverageAdapter))
        self.assertFalse(hasattr(ta, 'a_default_'))

        ta.a_default = object = SampleBad()
        self.assertEqual(ta.a_default, None)
        self.assertFalse(hasattr(ta, 'a_default_'))

    def test_adapted_to(self):
        ta = TraitsHolder()

        ta.list_adapted_to = object = Sample()
        result = ta.list_adapted_to.get_list()
        self.assertEqual(len(result), 3)
        for n in [1, 2, 3]:
            self.assert_(n in result)
        self.assert_(isinstance(ta.list_adapted_to, SampleListAdapter))
        self.assertEqual(ta.list_adapted_to_, object)

        ta.foo_adapted_to = object = Sample()
        self.assertEqual(ta.foo_adapted_to.get_foo(), 6)
        self.assert_(isinstance(ta.foo_adapted_to, SampleFooAdapter))
        self.assertEqual(ta.foo_adapted_to_, object)

        ta.foo_plus_adapted_to = object = Sample(s1=5, s2=10, s3=15)
        self.assertEqual(ta.foo_plus_adapted_to.get_foo(), 30)
        self.assertEqual(ta.foo_plus_adapted_to.get_foo_plus(), 31)
        self.assert_(isinstance(ta.foo_plus_adapted_to, FooPlusAdapter))
        self.assertEqual(ta.foo_plus_adapted_to_, object)

    def test_adapts_to(self):
        ta = TraitsHolder()

        ta.list_adapts_to = object = Sample()
        self.assertEqual(ta.list_adapts_to, object)
        result = ta.list_adapts_to_.get_list()
        self.assertEqual(len(result), 3)
        for n in [1, 2, 3]:
            self.assert_(n in result)
        self.assert_(isinstance(ta.list_adapts_to_, SampleListAdapter))

        ta.foo_adapts_to = object = Sample()
        self.assertEqual(ta.foo_adapts_to, object)
        self.assertEqual(ta.foo_adapts_to_.get_foo(), 6)
        self.assert_(isinstance(ta.foo_adapts_to_, SampleFooAdapter))

        ta.foo_plus_adapts_to = object = Sample(s1=5, s2=10, s3=15)
        self.assertEqual(ta.foo_plus_adapts_to, object)
        self.assertEqual(ta.foo_plus_adapts_to_.get_foo(), 30)
        self.assertEqual(ta.foo_plus_adapts_to_.get_foo_plus(), 31)
        self.assert_(isinstance(ta.foo_plus_adapts_to_, FooPlusAdapter))

    #-- Helper Methods --------------------------------------------------------

    def implements_bad(self):
        class Test(HasTraits):
            implements(Sample)

# Run the unit tests (if invoked from the command line):
if __name__ == '__main__':
    unittest.main()<|MERGE_RESOLUTION|>--- conflicted
+++ resolved
@@ -27,8 +27,6 @@
 from traits.api import HasTraits, Adapter, adapts, AdaptsTo, \
     implements, Instance, Int, Interface, List, Supports, TraitError
 
-<<<<<<< HEAD
-=======
 
 if sys.version_info[0] >= 3:
     import nose
@@ -40,7 +38,6 @@
 #-------------------------------------------------------------------------------
 #  Test 'Interface' definitions:
 #-------------------------------------------------------------------------------
->>>>>>> 7467a4c8
 
 class IFoo(Interface):
 
