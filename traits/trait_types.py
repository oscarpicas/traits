#------------------------------------------------------------------------------
#
#  Copyright (c) 2007, Enthought, Inc.
#  All rights reserved.
#
#  This software is provided without warranty under the terms of the BSD
#  license included in enthought/LICENSE.txt and may be redistributed only
#  under the conditions described in the aforementioned license.  The license
#  is also available online at http://www.enthought.com/licenses/BSD.txt
#
#  Thanks for using Enthought open source!
#
#  Author: David C. Morrill
#  Date:   03/22/2007
#
#------------------------------------------------------------------------------

""" Core Trait definitions.
"""

#-------------------------------------------------------------------------------
#  Imports:
#-------------------------------------------------------------------------------

from __future__ import absolute_import

import sys
import re
import datetime
from os.path import isfile, isdir
from types import FunctionType, MethodType, ModuleType

from . import trait_handlers

from .trait_base import (strx, get_module_name, class_of, SequenceTypes, TypeTypes,
        ClassTypes, Undefined, Missing, TraitsCache, python_version)

from .trait_handlers import (TraitType, TraitInstance, TraitListObject,
        TraitSetObject, TraitSetEvent, TraitDictObject, TraitDictEvent,
        ThisClass, items_event, RangeTypes, HandleWeakRef)

from .traits import (Trait, trait_from, _TraitMaker, _InstanceArgs, code_editor,
        html_editor, password_editor, shell_editor, date_editor, time_editor)

from .trait_errors import TraitError

from . import _py2to3

#-------------------------------------------------------------------------------
#  Constants:
#-------------------------------------------------------------------------------

MutableTypes = ( list, dict )
SetTypes     = SequenceTypes + ( set, )

#-------------------------------------------------------------------------------
#  Numeric type fast validator definitions:
#-------------------------------------------------------------------------------

<<<<<<< HEAD
=======
# A few words about the next block of code:

>>>>>>> b49eb4e2
# Validator #11 is a generic validator for possibly coercible types
# (see validate_trait_coerce_type in ctraits.c).
#
# The tuples below are of the form
# (11, type1, [type2, type3, ...], [None, ctype1, [ctype2, ...]])
#
# 'type1' corresponds to the main type for the trait
# 'None' acts as the separator between 'types' and 'ctypes' (coercible types)
#
# The validation passes if:
# 1) The trait value type is (a subtype of) one of 'type1', 'type2',  ...
#    in which case the value is returned as-is
# or
# 2) The trait value type is (a subtype of) one of 'ctype1', 'ctype2', ...
#    in which case the value is returned coerced to trait type using
#    'return type1(value')

<<<<<<< HEAD
try:
=======
if sys.modules.get( 'numpy' ) is not None:
>>>>>>> b49eb4e2
    # The numpy enhanced definitions:
    from numpy import integer, floating, complexfloating, bool_

    int_fast_validate     = ( 11, int, integer )
    long_fast_validate    = ( 11, long, None, int, integer )
    float_fast_validate   = ( 11, float, floating, None, int, integer )
    complex_fast_validate = ( 11, complex, complexfloating, None,
                                  float, floating, int, integer )
    bool_fast_validate    = ( 11, bool, bool_ )
except ImportError:
    # The standard python definitions (without numpy):
    int_fast_validate     = ( 11, int )
    long_fast_validate    = ( 11, long,    None, int )
    float_fast_validate   = ( 11, float,   None, int )
    complex_fast_validate = ( 11, complex, None, float, int )
    bool_fast_validate    = ( 11, bool )

#-------------------------------------------------------------------------------
#  Returns a default text editor:
#-------------------------------------------------------------------------------

def default_text_editor ( trait, type = None ):
    auto_set = trait.auto_set
    if auto_set is None:
        auto_set = True

    enter_set = trait.enter_set or False

    from traitsui.api import TextEditor

    if type is None:
        return TextEditor( auto_set = auto_set, enter_set = enter_set )

    return TextEditor( auto_set  = auto_set,
                       enter_set = enter_set,
                       evaluate  = type )

#-------------------------------------------------------------------------------
#  'Any' trait:
#-------------------------------------------------------------------------------

class Any ( TraitType ):
    """ Defines a trait whose value can be anything.
    """

    #: The default value for the trait:
    default_value = None

    #: A description of the type of value this trait accepts:
    info_text = 'any value'

#-------------------------------------------------------------------------------
#  'Generic' trait:
#-------------------------------------------------------------------------------

class Generic ( Any ):
    """ Defines a trait whose value can be anything and whose definition can
        be redefined via assignment using a TraitValue object.
    """

    #: The standard metadata for the trait:
    metadata = { 'trait_value': True }

#-------------------------------------------------------------------------------
#  'BaseInt' and 'Int' traits:
#-------------------------------------------------------------------------------

class BaseInt ( TraitType ):
    """ Defines a trait whose value must be a Python int.
    """

    #: The function to use for evaluating strings to this type:
    evaluate = int

    #: The default value for the trait:
    default_value = 0

    #: A description of the type of value this trait accepts:
    info_text = 'an integer'

    def validate ( self, object, name, value ):
        """ Validates that a specified value is valid for this trait.

            Note: The 'fast validator' version performs this check in C.
        """
        if isinstance( value, int ):
            return value

        self.error( object, name, value )

    def create_editor ( self ):
        """ Returns the default traits UI editor for this type of trait.
        """
        return default_text_editor( self, int )


class Int ( BaseInt ):
    """ Defines a trait whose value must be a Python int using a C-level fast
        validator.
    """

    #: The C-level fast validator to use:
    fast_validate = int_fast_validate

#-------------------------------------------------------------------------------
#  'BaseLong' and 'Long' traits:
#-------------------------------------------------------------------------------

class BaseLong ( TraitType ):
    """ Defines a trait whose value must be a Python long.
    """

    #: The function to use for evaluating strings to this type:
    evaluate = long

    #: The default value for the trait:
    default_value = 0L

    #: A description of the type of value this trait accepts:
    info_text = 'a long'

    def validate ( self, object, name, value ):
        """ Validates that a specified value is valid for this trait.

            Note: The 'fast validator' version performs this check in C.
        """
        if isinstance( value, long ):
            return value

        if isinstance( value, int ):
            return long( value )

        self.error( object, name, value )

    def create_editor ( self ):
        """ Returns the default traits UI editor for this type of trait.
        """
        return default_text_editor( self, long )


class Long ( BaseLong ):
    """ Defines a trait whose value must be a Python long using a C-level fast
        validator.
    """

    #: The C-level fast validator to use:
    fast_validate = long_fast_validate

#-------------------------------------------------------------------------------
#  'BaseFloat' and 'Float' traits:
#-------------------------------------------------------------------------------

class BaseFloat ( TraitType ):
    """ Defines a trait whose value must be a Python float.
    """
    #: The function to use for evaluating strings to this type:
    evaluate = float

    #: The default value for the trait:
    default_value = 0.0

    #: A description of the type of value this trait accepts:
    info_text = 'a float'

    def validate ( self, object, name, value ):
        """ Validates that a specified value is valid for this trait.

            Note: The 'fast validator' version performs this check in C.
        """
        if isinstance( value, float ):
            return value

        if isinstance( value, int ):
            return float( value )

        self.error( object, name, value )

    def create_editor ( self ):
        """ Returns the default traits UI editor for this type of trait.
        """
        return default_text_editor( self, float )


class Float ( BaseFloat ):
    """ Defines a trait whose value must be a Python float using a C-level fast
        validator.
    """

    #: The C-level fast validator to use:
    fast_validate = float_fast_validate

#-------------------------------------------------------------------------------
#  'BaseComplex' and 'Complex' traits:
#-------------------------------------------------------------------------------

class BaseComplex ( TraitType ):
    """ Defines a trait whose value must be a Python complex.
    """

    #: The function to use for evaluating strings to this type:
    evaluate = complex

    #: The default value for the trait:
    default_value = 0.0 + 0.0j

    #: A description of the type of value this trait accepts:
    info_text = 'a complex number'

    def validate ( self, object, name, value ):
        """ Validates that a specified value is valid for this trait.

            Note: The 'fast validator' version performs this check in C.
        """
        if isinstance( value, complex ):
            return value

        if isinstance( value, ( float, int ) ):
            return complex( value )

        self.error( object, name, value )

    def create_editor ( self ):
        """ Returns the default traits UI editor for this type of trait.
        """
        return default_text_editor( self, complex )


class Complex ( BaseComplex ):
    """ Defines a trait whose value must be a Python complex using a C-level
        fast validator.
    """

    #: The C-level fast validator to use:
    fast_validate = complex_fast_validate

#-------------------------------------------------------------------------------
#  'BaseStr' and 'Str' traits:
#-------------------------------------------------------------------------------

class BaseStr ( TraitType ):
    """ Defines a trait whose value must be a Python string.
    """

    #: The default value for the trait:
    default_value = ''

    #: A description of the type of value this trait accepts:
    info_text = 'a string'

    def validate ( self, object, name, value ):
        """ Validates that a specified value is valid for this trait.

            Note: The 'fast validator' version performs this check in C.
        """
        if isinstance( value, basestring ):
            return value

        self.error( object, name, value )

    def create_editor ( self ):
        """ Returns the default traits UI editor for this type of trait.
        """
        from .traits import multi_line_text_editor
        auto_set = self.auto_set
        if auto_set is None:
            auto_set = True
        enter_set = self.enter_set or False

        return multi_line_text_editor(auto_set, enter_set)


class Str ( BaseStr ):
    """ Defines a trait whose value must be a Python string using a C-level
        fast validator.
    """

    #: The C-level fast validator to use:
    fast_validate = ( 11, basestring )


class Title ( Str ):
    """ Defines a string type which by default uses the traits ui TitleEditor
        when used in a View.
    """

    def create_editor ( self ):
        """ Returns the default traits UI editor to use for a trait.
        """
        from traitsui.api import TitleEditor
        if hasattr(self, 'allow_selection'):
            return TitleEditor(allow_selection=self.allow_selection)
        else:
            return TitleEditor()

#-------------------------------------------------------------------------------
#  'BaseUnicode' and 'Unicode' traits:
#-------------------------------------------------------------------------------

class BaseUnicode ( TraitType ):
    """ Defines a trait whose value must be a Python unicode string.
    """

    #: The default value for the trait:
    default_value = u''

    #: A description of the type of value this trait accepts:
    info_text = 'a unicode string'

    def validate ( self, object, name, value ):
        """ Validates that a specified value is valid for this trait.

            Note: The 'fast validator' version performs this check in C.
        """
        if isinstance( value, unicode ):
            return value

        if isinstance( value, str ):
            return unicode( value )

        self.error( object, name, value )

    def create_editor ( self ):
        """ Returns the default traits UI editor for this type of trait.
        """
        from .traits import multi_line_text_editor
        auto_set = self.auto_set
        if auto_set is None:
            auto_set = True
        enter_set = self.enter_set or False

        return multi_line_text_editor(auto_set, enter_set)


class Unicode ( BaseUnicode ):
    """ Defines a trait whose value must be a Python unicode string using a
        C-level fast validator.
    """

    #: The C-level fast validator to use:
    fast_validate = ( 11, unicode, None, str )

#-------------------------------------------------------------------------------
#  'BaseBool' and 'Bool' traits:
#-------------------------------------------------------------------------------

class BaseBool ( TraitType ):
    """ Defines a trait whose value must be a Python boolean.
    """

    #: The function to use for evaluating strings to this type:
    evaluate = bool

    #: The default value for the trait:
    default_value = False

    #: A description of the type of value this trait accepts:
    info_text = 'a boolean'

    def validate ( self, object, name, value ):
        """ Validates that a specified value is valid for this trait.

            Note: The 'fast validator' version performs this check in C.
        """
        if isinstance( value, bool ):
            return value

        self.error( object, name, value )

    def create_editor ( self ):
        """ Returns the default traits UI editor for this type of trait.
        """
        from traitsui.api import BooleanEditor

        return BooleanEditor()


class Bool ( BaseBool ):
    """ Defines a trait whose value must be a Python boolean using a C-level
        fast validator.
    """

    #: The C-level fast validator to use:
    fast_validate = bool_fast_validate

#-------------------------------------------------------------------------------
#  'BaseCInt' and 'CInt' traits:
#-------------------------------------------------------------------------------

class BaseCInt ( BaseInt ):
    """ Defines a trait whose value must be a Python int and which supports
        coercions of non-int values to int.
    """

    #: The function to use for evaluating strings to this type:
    evaluate = int

    def validate ( self, object, name, value ):
        """ Validates that a specified value is valid for this trait.

            Note: The 'fast validator' version performs this check in C.
        """
        try:
            return int( value )
        except:
            self.error( object, name, value )


class CInt ( BaseCInt ):
    """ Defines a trait whose value must be a Python int and which supports
        coercions of non-int values to int using a C-level fast validator.
    """

    #: The C-level fast validator to use:
    fast_validate = ( 12, int )

#-------------------------------------------------------------------------------
#  'BaseCLong' and 'CLong' traits:
#-------------------------------------------------------------------------------

class BaseCLong ( BaseLong ):
    """ Defines a trait whose value must be a Python long and which supports
        coercions of non-long values to long.
    """

    #: The function to use for evaluating strings to this type:
    evaluate = long

    def validate ( self, object, name, value ):
        """ Validates that a specified value is valid for this trait.

            Note: The 'fast validator' version performs this check in C.
        """
        try:
            return long( value )
        except:
            self.error( object, name, value )


class CLong ( BaseCLong ):
    """ Defines a trait whose value must be a Python long and which supports
        coercions of non-long values to long using a C-level fast validator.
    """

    #: The C-level fast validator to use:
    fast_validate = ( 12, long )

#-------------------------------------------------------------------------------
#  'BaseCFloat' and 'CFloat' traits:
#-------------------------------------------------------------------------------

class BaseCFloat ( BaseFloat ):
    """ Defines a trait whose value must be a Python float and which supports
        coercions of non-float values to float.
    """

    #: The function to use for evaluating strings to this type:
    evaluate = float

    def validate ( self, object, name, value ):
        """ Validates that a specified value is valid for this trait.

            Note: The 'fast validator' version performs this check in C.
        """
        try:
            return float( value )
        except:
            self.error( object, name, value )


class CFloat ( BaseCFloat ):
    """ Defines a trait whose value must be a Python float and which supports
        coercions of non-float values to float using a C-level fast validator.
    """

    #: The C-level fast validator to use:
    fast_validate = ( 12, float )

#-------------------------------------------------------------------------------
#  'BaseCComplex' and 'CComplex' traits:
#-------------------------------------------------------------------------------

class BaseCComplex ( BaseComplex ):
    """ Defines a trait whose value must be a Python complex and which supports
        coercions of non-complex values to complex.
    """

    #: The function to use for evaluating strings to this type:
    evaluate = complex

    def validate ( self, object, name, value ):
        """ Validates that a specified value is valid for this trait.

            Note: The 'fast validator' version performs this check in C.
        """
        try:
            return complex( value )
        except:
            self.error( object, name, value )


class CComplex ( BaseCComplex ):
    """ Defines a trait whose value must be a Python complex and which supports
        coercions of non-complex values to complex using a C-level fast
        validator.
    """

    #: The C-level fast validator to use:
    fast_validate = ( 12, complex )

#-------------------------------------------------------------------------------
#  'BaseCStr' and 'CStr' traits:
#-------------------------------------------------------------------------------

class BaseCStr ( BaseStr ):
    """ Defines a trait whose value must be a Python string and which supports
        coercions of non-string values to string.
    """

    def validate ( self, object, name, value ):
        """ Validates that a specified value is valid for this trait.

            Note: The 'fast validator' version performs this check in C.
        """
        try:
            return str( value )
        except:
            try:
                return unicode( value )
            except:
                self.error( object, name, value )


class CStr ( BaseCStr ):
    """ Defines a trait whose value must be a Python string and which supports
        coercions of non-string values to string using a C-level fast
        validator.
    """

    #: The C-level fast validator to use:
    fast_validate = ( 7, ( ( 12, str ), ( 12, unicode ) ) )

#-------------------------------------------------------------------------------
#  'BaseCUnicode' and 'CUnicode' traits:
#-------------------------------------------------------------------------------

class BaseCUnicode ( BaseUnicode ):
    """ Defines a trait whose value must be a Python unicode string and which
        supports coercions of non-unicode values to unicode.
    """

    def validate ( self, object, name, value ):
        """ Validates that a specified value is valid for this trait.

            Note: The 'fast validator' version performs this check in C.
        """
        try:
            return unicode( value )
        except:
            self.error( object, name, value )


class CUnicode ( BaseCUnicode ):
    """ Defines a trait whose value must be a Python unicode string and which
        supports coercions of non-unicode values to unicode using a C-level
        fast validator.
    """

    #: The C-level fast validator to use:
    fast_validate = ( 12, unicode )

#-------------------------------------------------------------------------------
#  'BaseCBool' and 'CBool' traits:
#-------------------------------------------------------------------------------

class BaseCBool ( BaseBool ):
    """ Defines a trait whose value must be a Python boolean and which supports
        coercions of non-boolean values to boolean.
    """

    #: The function to use for evaluating strings to this type:
    evaluate = bool

    def validate ( self, object, name, value ):
        """ Validates that a specified value is valid for this trait.

            Note: The 'fast validator' version performs this check in C.
        """
        try:
            return bool( value )
        except:
            self.error( object, name, value )


class CBool ( BaseCBool ):
    """ Defines a trait whose value must be a Python boolean and which supports
        coercions of non-boolean values to boolean using a C-level fast
        validator.
    """

    #: The C-level fast validator to use:
    fast_validate = ( 12, bool )

#-------------------------------------------------------------------------------
#  'String' trait:
#-------------------------------------------------------------------------------

class String ( TraitType ):
    """ Defines a trait whose value must be a Python string whose length is
        optionally in a specified range, and which optionally matches a
        specified regular expression.
    """

    def __init__ ( self, value = '', minlen = 0, maxlen = sys.maxint,
                   regex = '', **metadata ):
        """ Creates a String trait.

        Parameters
        ----------
        value : str
            The default value for the string.
        minlen : integer
            The minimum length allowed for the string.
        maxlen : integer
            The maximum length allowed for the string.
        regex : str
            A Python regular expression that the string must match.

        """
        super( String, self ).__init__( value, **metadata )
        self.minlen = max( 0, minlen )
        self.maxlen = max( self.minlen, maxlen )
        self.regex  = regex
        self._init()

    def _init ( self ):
        """ Completes initialization of the trait at construction or unpickling
            time.
        """
        self._validate = 'validate_all'
        if self.regex != '':
            self.match = re.compile( self.regex ).match
            if (self.minlen == 0) and (self.maxlen == sys.maxint):
                self._validate = 'validate_regex'
        elif (self.minlen == 0) and (self.maxlen == sys.maxint):
            self._validate = 'validate_str'
        else:
            self._validate = 'validate_len'

    def validate ( self, object, name, value ):
        """ Validates that the value is a valid string.
        """
        return getattr( self, self._validate )( object, name, value )

    def validate_all ( self, object, name, value ):
        """ Validates that the value is a valid string in the specified length
            range which matches the specified regular expression.
        """
        try:
            value = strx( value )
            if ((self.minlen <= len( value ) <= self.maxlen) and
                (self.match( value ) is not None)):
                return value
        except:
            pass

        self.error( object, name, value )

    def validate_str ( self, object, name, value ):
        """ Validates that the value is a valid string.
        """
        try:
            return strx( value )
        except:
            pass

        self.error( object, name, value )

    def validate_len ( self, object, name, value ):
        """ Validates that the value is a valid string in the specified length
            range.
        """
        try:
            value = strx( value )
            if self.minlen <= len( value ) <= self.maxlen:
                return value
        except:
            pass

        self.error( object, name, value )

    def validate_regex ( self, object, name, value ):
        """ Validates that the value is a valid string which matches the
            specified regular expression.
        """
        try:
            value = strx( value )
            if self.match( value ) is not None:
                return value
        except:
            pass

        self.error( object, name, value )

    def info ( self ):
        """ Returns a description of the trait.
        """
        msg = ''
        if (self.minlen != 0) and (self.maxlen != sys.maxint):
            msg = ' between %d and %d characters long' % (
                  self.minlen, self.maxlen )
        elif self.maxlen != sys.maxint:
            msg = ' <= %d characters long' % self.maxlen
        elif self.minlen != 0:
            msg = ' >= %d characters long' % self.minlen
        if self.regex != '':
            if msg != '':
                msg += ' and'
            msg += (" matching the pattern '%s'" % self.regex)
        return 'a string' + msg

    def create_editor ( self ):
        """ Returns the default traits UI editor for this type of trait.
        """
        return default_text_editor( self )

    def __getstate__ ( self ):
        """ Returns the current state of the trait.
        """
        result = self.__dict__.copy()
        for name in [ 'validate', 'match' ]:
            if name in result:
                del result[ name ]

        return result

    def __setstate__ ( self, state ):
        """ Sets the current state of the trait.
        """
        self.__dict__.update( state )
        self._init()

#-------------------------------------------------------------------------------
#  'Regex' trait:
#-------------------------------------------------------------------------------

class Regex ( String ):
    """ Defines a trait whose value is a Python string that matches a specified
        regular expression.
    """

    def __init__ ( self, value = '', regex = '.*', **metadata ):
        """ Creates a Regex trait.

        Parameters
        ----------
        value : str
            The default value of the trait.
        regex : str
            The regular expression that the trait value must match.

        Default Value
        -------------
        *value* or ''
        """
        super( Regex, self ).__init__( value = value, regex = regex,
                                       **metadata )

#-------------------------------------------------------------------------------
#  'Code' trait:
#-------------------------------------------------------------------------------

class Code ( String ):
    """ Defines a trait whose value is a Python string that represents source
        code in some language.
    """

    #: The standard metadata for the trait:
    metadata = { 'editor': code_editor }

#-------------------------------------------------------------------------------
#  'HTML' trait:
#-------------------------------------------------------------------------------

class HTML ( String ):
    """ Defines a trait whose value must be a string that is interpreted as
    being HTML. By default the value is parsed and displayed as HTML in
    TraitsUI views. The validation of the value does not enforce HTML syntax.
    """

    #: The standard metadata for the trait:
    metadata = { 'editor': html_editor }

#-------------------------------------------------------------------------------
#  'Password' trait:
#-------------------------------------------------------------------------------

class Password ( String ):
    """ Defines a trait whose value must be a string, optionally of constrained
    length or matching a regular expression.

    The trait is identical to a String trait except that by default it uses a
    PasswordEditor in TraitsUI views, which obscures text entered by the user.
    """

    #: The standard metadata for the trait:
    metadata = { 'editor': password_editor }

#-------------------------------------------------------------------------------
#  'Callable' trait:
#-------------------------------------------------------------------------------

class Callable ( TraitType ):
    """ Defines a trait whose value must be a Python callable.
    """

    #: The standard metadata for the trait:
    metadata = { 'copy': 'ref' }

    #: The default value for the trait:
    default_value = None

    #: A description of the type of value this trait accepts:
    info_text = 'a callable value'

    def validate ( self, object, name, value ):
        """ Validates that the value is a Python callable.
        """
        if (value is None) or callable( value ):
            return value

        self.error( object, name, value )

#-------------------------------------------------------------------------------
#  'BaseType' base class:
#-------------------------------------------------------------------------------

class BaseType ( TraitType ):
    """ Defines a trait whose value must be an instance of a simple Python type.
    """

    def validate ( self, object, name, value ):
        """ Validates that the value is a Python callable.
        """
        if isinstance( value, self.fast_validate[1:] ):
            return value

        self.error( object, name, value )


class This ( BaseType ):
    """ Defines a trait whose value must be an instance of the defining class.
    """

    #: The C-level fast validator to use:
    fast_validate = ( 2, )

    #: A description of the type of value this trait accepts:
    info_text = 'an instance of the same type as the receiver'

    def __init__ ( self, value = None, allow_none = True, **metadata ):
        super( This, self ).__init__( value, **metadata )

        if allow_none:
            self.fast_validate = ( 2, None )
            self.validate      = self.validate_none
            self.info          = self.info_none

    def validate ( self, object, name, value ):
        if isinstance( value, object.__class__ ):
            return value

        self.validate_failed( object, name, value )

    def validate_none ( self, object, name, value ):
        if isinstance( value, object.__class__ ) or (value is None):
            return value

        self.validate_failed( object, name, value )

    def info ( self ):
        return 'an instance of the same type as the receiver'

    def info_none ( self ):
        return 'an instance of the same type as the receiver or None'

    def validate_failed ( self, object, name, value ):
        kind = type( value )
        if _py2to3.is_InstanceType(kind):
            msg = 'class %s' % value.__class__.__name__
        else:
            msg = '%s (i.e. %s)' % ( str( kind )[1:-1], repr( value ) )

        self.error( object, name, msg )


class self ( This ):
    """ Defines a trait whose value must be an instance of the defining class
        and whose default value is the object containing the trait.
    """

    #: The default value type to use (i.e. 'self'):
    default_value_type = 2


class Function ( TraitType ):
    """ Defines a trait whose value must be a Python function.
    """

    #: The C-level fast validator to use:
    fast_validate = ( 11, FunctionType )

    #: A description of the type of value this trait accepts:
    info_text = 'a function'


class Method ( TraitType ):
    """ Defines a trait whose value must be a Python method.
    """

    #: The C-level fast validator to use:
    fast_validate = ( 11, MethodType )

    #: A description of the type of value this trait accepts:
    info_text = 'a method'

if sys.version_info[0] < 3:
    from types import ClassType
    
    class Class ( TraitType ):
        """ Defines a trait whose value must be an old-style Python class.
        """

        #: The C-level fast validator to use:
        fast_validate = ( 11, ClassType )

        #: A description of the type of value this trait accepts:
        info_text = 'an old-style class'


class Module ( TraitType ):
    """ Defines a trait whose value must be a Python module.
    """

    #: The C-level fast validator to use:
    fast_validate = ( 11, ModuleType )

    #: A description of the type of value this trait accepts:
    info_text = 'a module'

#-------------------------------------------------------------------------------
#  'Python' trait:
#-------------------------------------------------------------------------------

class Python ( TraitType ):
    """ Defines a trait that provides behavior identical to a standard Python
        attribute. That is, it allows any value to be assigned, and raises an
        ValueError if an attempt is made to get the value before one has been
        assigned. It has no default value. This trait is most often used in
        conjunction with wildcard naming. See the *Traits User Manual* for
        details on wildcards.
    """

    #: The standard metadata for the trait:
    metadata = { 'type': 'python' }

    #: The default value for the trait:
    default_value = Undefined

#-------------------------------------------------------------------------------
#  'ReadOnly' trait:
#-------------------------------------------------------------------------------

class ReadOnly ( TraitType ):
    """ Defines a trait that is write-once, and then read-only.
        The initial value of the attribute is the special, singleton object
        Undefined. The trait allows any value to be assigned to the attribute
        if the current value is the Undefined object. Once any other value is
        assigned, no further assignment is allowed. Normally, the initial
        assignment to the attribute is performed in the class constructor,
        based on information passed to the constructor. If the read-only value
        is known in advance of run time, use the Constant() function instead of
        ReadOnly to define the trait.
    """

    # Defines the CTrait type to use for this trait:
    ctrait_type = 6

    #: The default value for the trait:
    default_value = Undefined

# Create a singleton instance as the trait:
ReadOnly = ReadOnly()

#-------------------------------------------------------------------------------
#  'Disallow' trait:
#-------------------------------------------------------------------------------

class Disallow ( TraitType ):
    """ Defines a trait that prevents any value from being assigned or read.
        That is, any attempt to get or set the value of the trait attribute
        raises an exception. This trait is most often used in conjunction with
        wildcard naming, for example, to catch spelling mistakes in attribute
        names. See the *Traits User Manual* for details on wildcards.
    """

    #: Defines the CTrait type to use for this trait:
    ctrait_type = 5

# Create a singleton instance as the trait:
Disallow = Disallow()

#-------------------------------------------------------------------------------
#  'missing' trait:
#-------------------------------------------------------------------------------

class missing ( TraitType ):
    """ Defines a trait used to indicate that a parameter is missing from a
        type-checked method signature. Allows any value to be assigned; no
        type-checking is performed; default value is the singleton Missing
        object.

        See the **traits.has_traits.method()**.
    """

    #: The default value for the trait:
    default_value = Missing

# Create a singleton instance as the trait:
missing = missing()

#-------------------------------------------------------------------------------
#  'Constant' trait:
#-------------------------------------------------------------------------------

class Constant ( TraitType ):
    """  Defines a trait whose value is a constant.
    """

    #: Defines the CTrait type to use for this trait:
    ctrait_type = 7

    #: The standard metadata for the trait:
    metadata = { 'type': 'constant', 'transient': True }

    def __init__ ( self, value, **metadata ):
        """ Returns a constant, read-only trait whose value is *value*.

            Parameters
            ----------
            value : any type except a list or dictionary
                The default value for the trait.

            Default Value
            -------------
            *value*

            Description
            -----------
            Traits of this type are very space efficient (and fast) because
            *value* is not stored in each instance using the trait, but only in
            the trait object itself. The *value* cannot be a list or dictionary,
            because those types have mutable values.
        """
        if type( value ) in MutableTypes:
            raise TraitError, \
                  "Cannot define a constant using a mutable list or dictionary"

        super( Constant, self ).__init__( value, **metadata )

#-------------------------------------------------------------------------------
#  'Delegate' trait:
#-------------------------------------------------------------------------------

class Delegate ( TraitType ):
    """ Defines a trait whose value is delegated to a trait on another object.
    """

    #: Defines the CTrait type to use for this trait:
    ctrait_type = 3

    #: The standard metadata for the trait:
    metadata = { 'type': 'delegate', 'transient': False }

    def __init__ ( self, delegate, prefix = '', modify = False,
                         listenable = True, **metadata ):
        """ Creates a Delegate trait.
        """
        if prefix == '':
            prefix_type = 0
        elif prefix[-1:] != '*':
            prefix_type = 1
        else:
            prefix = prefix[:-1]
            if prefix != '':
                prefix_type = 2
            else:
                prefix_type = 3

        metadata[ '_delegate' ]   = delegate
        metadata[ '_prefix' ]     = prefix
        metadata[ '_listenable' ] = listenable

        super( Delegate, self ).__init__( **metadata )

        self.delegate    = delegate
        self.prefix      = prefix
        self.prefix_type = prefix_type
        self.modify      = modify

    def as_ctrait ( self ):
        """ Returns a CTrait corresponding to the trait defined by this class.
        """
        trait = super( Delegate, self ).as_ctrait()
        trait.delegate( self.delegate, self.prefix, self.prefix_type,
                        self.modify )

        return trait

#-------------------------------------------------------------------------------
#  'DelegatesTo' trait:
#-------------------------------------------------------------------------------

class DelegatesTo ( Delegate ):
    """ Defines a trait delegate that matches the standard 'delegate' design
        pattern.
    """

    def __init__ ( self, delegate, prefix = '', listenable = True, **metadata ):
        """ Creates a "delegator" trait, whose definition and default value are
            delegated to a *delegate* trait attribute on another object.

            Parameters
            ----------
            delegate : str
                Name of the attribute on the current object which references
                the object that is the trait's delegate.
            prefix : str
                A prefix or substitution applied to the original attribute when
                looking up the delegated attribute.
            listenable : bool
                Indicates whether a listener can be attached to this attribute
                such that changes to the delagate attribute will trigger it.

            Description
            -----------
            An object containing a delegator trait attribute must contain a
            second attribute that references the object containing the delegate
            trait attribute. The name of this second attribute is passed as the
            *delegate* argument to the DelegatesTo() function.

            The following rules govern the application of the prefix parameter:

            * If *prefix* is empty or omitted, the delegation is to an attribute
              of the delegate object with the same name as the delegator
              attribute.
            * If *prefix* is a valid Python attribute name, then the delegation
              is to an attribute whose name is the value of *prefix*.
            * If *prefix* ends with an asterisk ('*') and is longer than one
              character, then the delegation is to an attribute whose name is
              the value of *prefix*, minus the trailing asterisk, prepended to
              the delegator attribute name.
            * If *prefix* is equal to a single asterisk, the delegation is to an
              attribute whose name is the value of the delegator object's
              __prefix__ attribute prepended to delegator attribute name.

            Note that any changes to the delegator attribute are actually
            applied to the corresponding attribute on the delegate object. The
            original object containing the delegator trait is not modified.
        """
        super( DelegatesTo, self ).__init__( delegate,
                                             prefix     = prefix,
                                             modify     = True,
                                             listenable = listenable,
                                             **metadata )

#-------------------------------------------------------------------------------
#  'PrototypedFrom' trait:
#-------------------------------------------------------------------------------

class PrototypedFrom ( Delegate ):
    """ Defines a trait delegate that matches the standard 'prototype' design
        pattern.
    """

    def __init__ ( self, prototype, prefix = '', listenable = True,
                         **metadata ):
        """ Creates a "prototyped" trait, whose definition and default value are
            obtained from a trait attribute on another object.

            Parameters
            ----------
            prototype : str
                Name of the attribute on the current object which references the
                object that is the trait's prototype.
            prefix : str
                A prefix or substitution applied to the original attribute when
                looking up the prototyped attribute.
            listenable : bool
                Indicates whether a listener can be attached to this attribute
                such that changes to the corresponding attribute on the
                prototype object will trigger it.

            Description
            -----------
            An object containing a prototyped trait attribute must contain a
            second attribute that references the object containing the prototype
            trait attribute. The name of this second attribute is passed as the
            *prototype* argument to the PrototypedFrom() function.

            The following rules govern the application of the prefix parameter:

            * If *prefix* is empty or omitted, the prototype delegation is to an
              attribute of the prototype object with the same name as the
              prototyped attribute.
            * If *prefix* is a valid Python attribute name, then the prototype
              delegation is to an attribute whose name is the value of *prefix*.
            * If *prefix* ends with an asterisk ('*') and is longer than one
              character, then the prototype delegation is to an attribute whose
              name is the value of *prefix*, minus the trailing asterisk,
              prepended to the prototyped attribute name.
            * If *prefix* is equal to a single asterisk, the prototype
              delegation is to an attribute whose name is the value of the
              prototype object's __prefix__ attribute prepended to the
              prototyped attribute name.

            Note that any changes to the prototyped attribute are made to the
            original object, not the prototype object. The prototype object is
            only used to define to trait type and default value.

        """
        super( PrototypedFrom, self ).__init__( prototype,
                                                prefix     = prefix,
                                                modify     = False,
                                                listenable = listenable,
                                                **metadata )

#-------------------------------------------------------------------------------
#  'Expression' class:
#-------------------------------------------------------------------------------

class Expression ( TraitType ):
    """ Defines a trait whose value must be a valid Python expression. The
        compiled form of a valid expression is stored as the mapped value of
        the trait.
    """

    #: The default value for the trait:
    default_value = '0'

    #: A description of the type of value this trait accepts:
    info_text = 'a valid Python expression'

    #: Indicate that this is a mapped trait:
    is_mapped = True

    def validate ( self, object, name, value ):
        """ Validates that a specified value is valid for this trait.
        """
        try:
            return compile( value, '<string>', 'eval' )
        except:
            self.error( object, name, value )

    def post_setattr ( self, object, name, value ):
        """ Performs additional post-assignment processing.
        """
        object.__dict__[ name + '_' ] = value

    def mapped_value ( self, value ):
        """ Returns the 'mapped' value for the specified **value**.
        """
        return compile( value, '<string>', 'eval' )

    def as_ctrait ( self ):
        """ Returns a CTrait corresponding to the trait defined by this class.
        """
        # Tell the C code that 'setattr' should store the original, unadapted
        # value passed to it:
        return super( Expression, self
                    ).as_ctrait().setattr_original_value( True )

#-------------------------------------------------------------------------------
#  'PythonValue' trait:
#-------------------------------------------------------------------------------

class PythonValue ( Any ):
    """ Defines a trait whose value can be of any type, and whose default
    editor is a Python shell.
    """

    #: The standard metadata for the trait:
    metadata = { 'editor': shell_editor }

#-------------------------------------------------------------------------------
#  'BaseFile' and 'File' traits:
#-------------------------------------------------------------------------------

class BaseFile ( BaseStr ):
    """ Defines a trait whose value must be the name of a file.
    """

    #: A description of the type of value this trait accepts:
    info_text = 'a file name'

    def __init__ ( self, value = '', filter = None, auto_set = False,
                         entries = 0, exists = False, **metadata ):
        """ Creates a File trait.

        Parameters
        ----------
        value : str
            The default value for the trait.
        filter : str
            A wildcard string to filter filenames in the file dialog box used by
            the attribute trait editor.
        auto_set : bool
            Indicates whether the file editor updates the trait value after
            every key stroke.
        exists : bool
            Indicates whether the trait value must be an existing file or
            not.

        Default Value
        -------------
        *value* or ''
        """
        self.filter = filter
        self.auto_set = auto_set
        self.entries = entries
        self.exists = exists

        super( BaseFile, self ).__init__( value, **metadata )

    def validate ( self, object, name, value ):
        """ Validates that a specified value is valid for this trait.

            Note: The 'fast validator' version performs this check in C.
        """
        validated_value = super( BaseFile, self ).validate( object, name, value )
        if not self.exists:
            return validated_value
        elif isfile( value ):
            return validated_value

        self.error( object, name, value )

    def create_editor(self):
        from traitsui.editors.file_editor import FileEditor
        editor = FileEditor(
            filter = self.filter or [],
            auto_set = self.auto_set,
            entries = self.entries,
        )
        return editor


class File ( BaseFile ):
    """ Defines a trait whose value must be the name of a file using a C-level
        fast validator.
    """

    def __init__ ( self, value = '', filter = None, auto_set = False,
                         entries = 0, exists = False, **metadata ):
        """ Creates a File trait.

        Parameters
        ----------
        value : str
            The default value for the trait.
        filter : str
            A wildcard string to filter filenames in the file dialog box used
            by the attribute trait editor.
        auto_set : bool
            Indicates whether the file editor updates the trait value after
            every key stroke.
        exists : bool
            Indicates whether the trait value must be an existing file or
            not.

        Default Value
        -------------
        *value* or ''
        """
        if not exists:
            # Define the C-level fast validator to use:
            fast_validate = ( 11, basestring )

        super( File, self ).__init__( value, filter, auto_set, entries, exists,
                                      **metadata )

#-------------------------------------------------------------------------------
#  'BaseDirectory' and 'Directory' traits:
#-------------------------------------------------------------------------------

class BaseDirectory ( BaseStr ):
    """ Defines a trait whose value must be the name of a directory.
    """

    #: A description of the type of value this trait accepts:
    info_text = 'a directory name'

    def __init__ ( self, value = '', auto_set = False, entries = 0,
                         exists = False, **metadata ):
        """ Creates a BaseDirectory trait.

        Parameters
        ----------
        value : str
            The default value for the trait.
        auto_set : bool
            Indicates whether the directory editor updates the trait value
            after every key stroke.
        exists : bool
            Indicates whether the trait value must be an existing directory or
            not.

        Default Value
        -------------
        *value* or ''
        """
        self.entries = entries
        self.auto_set = auto_set
        self.exists = exists

        super( BaseDirectory, self ).__init__( value, **metadata )

    def validate ( self, object, name, value ):
        """ Validates that a specified value is valid for this trait.

            Note: The 'fast validator' version performs this check in C.
        """
        if not self.exists:
            return super( BaseDirectory, self ).validate( object, name, value )

        if isdir( value ):
            return value

        self.error( object, name, value )

    def create_editor(self):
        from traitsui.editors.directory_editor import DirectoryEditor
        editor = DirectoryEditor(
            auto_set = self.auto_set,
            entries = self.entries,
        )
        return editor


class Directory ( BaseDirectory ):
    """ Defines a trait whose value must be the name of a directory using a
        C-level fast validator.
    """

    def __init__ ( self, value = '', auto_set = False, entries = 0,
                         exists = False, **metadata ):
        """ Creates a Directory trait.

        Parameters
        ----------
        value : str
            The default value for the trait.
        auto_set : bool
            Indicates whether the directory editor updates the trait value
            after every key stroke.
        exists : bool
            Indicates whether the trait value must be an existing directory or
            not.

        Default Value
        -------------
        *value* or ''
        """
        # Define the C-level fast validator to use if the directory existence
        #: test is not required:
        if not exists:
            self.fast_validate = ( 11, basestring )

        super( Directory, self ).__init__( value, auto_set, entries, exists,
                                           **metadata )

#-------------------------------------------------------------------------------
#  'BaseRange' and 'Range' traits:
#-------------------------------------------------------------------------------

class BaseRange ( TraitType ):
    """ Defines a trait whose numeric value must be in a specified range.
    """

    def __init__ ( self, low = None, high = None, value = None,
                         exclude_low = False, exclude_high = False,
                         **metadata ):
        """ Creates a Range trait.

        Parameters
        ----------
        low : integer, float or string (i.e. extended trait name)
            The low end of the range.
        high : integer, float or string (i.e. extended trait name)
            The high end of the range.
        value : integer, float or string (i.e. extended trait name)
            The default value of the trait.
        exclude_low : bool
            Indicates whether the low end of the range is exclusive.
        exclude_high : bool
            Indicates whether the high end of the range is exclusive.

        The *low*, *high*, and *value* arguments must be of the same type
        (integer or float), except in the case where either *low* or *high* is
        a string (i.e. extended trait name).

        Default Value
        -------------
        *value*; if *value* is None or omitted, the default value is *low*,
        unless *low* is None or omitted, in which case the default value is
        *high*.
        """
        if value is None:
            if low is not None:
                value = low
            else:
                value = high

        super( BaseRange, self ).__init__( value, **metadata )

        vtype = type( high )
        if ((low is not None) and
            (not issubclass( vtype, ( float, basestring ) ))):
            vtype = type( low )

        is_static = (not issubclass( vtype, basestring ))
        if is_static and (vtype not in RangeTypes):
            raise TraitError, ("Range can only be use for int, long or float "
                               "values, but a value of type %s was specified." %
                               vtype)

        self._low_name = self._high_name = ''
        self._vtype    = Undefined

        if vtype is float:
            self._validate  = 'float_validate'
            kind            = 4
            self._type_desc = 'a floating point number'
            if low is not None:
                low = float( low )

            if high is not None:
                high = float( high )

        elif vtype is long:
            self._validate  = 'long_validate'
            self._type_desc = 'a long integer'
            if low is not None:
                low = long( low )

            if high is not None:
                high = long( high )

        elif vtype is int:
            self._validate  = 'int_validate'
            kind            = 3
            self._type_desc = 'an integer'
            if low is not None:
                low = int( low )

            if high is not None:
                high = int( high )
        else:
            self.get, self.set, self.validate = self._get, self._set, None
            self._vtype     = None
            self._type_desc = 'a number'

            if isinstance( high, basestring ):
                self._high_name = high = 'object.' + high
            else:
                self._vtype = type( high )
            high = compile( str( high ), '<string>', 'eval' )

            if isinstance( low, basestring ):
                self._low_name = low = 'object.' + low
            else:
                self._vtype = type( low )
            low = compile( str( low ), '<string>', 'eval' )

            if isinstance( value, basestring ):
                value = 'object.' + value
            self._value = compile( str( value ), '<string>', 'eval' )

            self.default_value_type = 8
            self.default_value      = self._get_default_value

        exclude_mask = 0
        if exclude_low:
            exclude_mask |= 1

        if exclude_high:
            exclude_mask |= 2

        if is_static and (vtype is not long):
            self.init_fast_validator( kind, low, high, exclude_mask )

        #: Assign type-corrected arguments to handler attributes:
        self._low          = low
        self._high         = high
        self._exclude_low  = exclude_low
        self._exclude_high = exclude_high

    def init_fast_validator ( self, *args ):
        """ Does nothing for the BaseRange class. Used in the Range class to
            set up the fast validator.
        """
        pass

    def validate ( self, object, name, value ):
        """ Validate that the value is in the specified range.
        """
        return getattr( self, self._validate )( object, name, value )

    def float_validate ( self, object, name, value ):
        """ Validate that the value is a float value in the specified range.
        """
        try:
            if (isinstance( value, RangeTypes ) and
                ((self._low is None) or
                 (self._exclude_low and (self._low < value)) or
                 ((not self._exclude_low) and (self._low <= value))) and
                ((self._high is None) or
                 (self._exclude_high and (self._high > value)) or
                 ((not self._exclude_high) and (self._high >= value)))):
               return float( value )
        except:
            pass

        self.error( object, name, value )

    def int_validate ( self, object, name, value ):
        """ Validate that the value is an int value in the specified range.
        """
        try:
            if (isinstance( value, int_fast_validate[1:]) and
                ((self._low is None) or
                 (self._exclude_low and (self._low < value)) or
                 ((not self._exclude_low) and (self._low <= value))) and
                ((self._high is None) or
                 (self._exclude_high and (self._high > value)) or
                 ((not self._exclude_high) and (self._high >= value)))):
               return value
        except:
            pass

        self.error( object, name, value )

    def long_validate ( self, object, name, value ):
        """ Validate that the value is a long value in the specified range.
        """
        try:
            valid_types = list(long_fast_validate[1:])
            valid_types.remove(None)
            if (isinstance( value, tuple(valid_types) ) and
                ((self._low is None) or
                 (self._exclude_low and (self._low < value)) or
                 ((not self._exclude_low) and (self._low <= value))) and
                ((self._high is None) or
                 (self._exclude_high and (self._high > value)) or
                 ((not self._exclude_high) and (self._high >= value)))):
               return value
        except:
            pass

        self.error( object, name, value )

    def _get_default_value ( self, object ):
        """ Returns the default value of the range.
        """
        return eval( self._value )

    def _get ( self, object, name, trait ):
        """ Returns the current value of a dynamic range trait.
        """
        cname = '_traits_cache_' + name
        value = object.__dict__.get( cname, Undefined )
        if value is Undefined:
            object.__dict__[ cname ] = value = eval( self._value )

        low  = eval( self._low )
        high = eval( self._high )
        if (low is not None) and (value < low):
            value = low
        elif (high is not None) and (value > high):
            value = high

        return self._typed_value( value, low, high )

    def _set ( self, object, name, value ):
        """ Sets the current value of a dynamic range trait.
        """
        if not isinstance( value, basestring ):
            try:
                low  = eval( self._low )
                high = eval( self._high )
                if (low is None) and (high is None):
                    if isinstance( value, RangeTypes ):
                        self._set_value( object, name, value )
                        return
                else:
                    new_value = self._typed_value( value, low, high )
                    if (((low is None) or
                        (self._exclude_low and (low < new_value)) or
                        ((not self._exclude_low) and (low <= new_value))) and
                        ((high is None) or
                        (self._exclude_high and (high > new_value)) or
                        ((not self._exclude_high) and (high >= new_value)))):
                        self._set_value( object, name, new_value )
                        return
            except:
                pass

        self.error( object, name, value )

    def _typed_value ( self, value, low, high ):
        """ Returns the specified value with the correct type for the current
            dynamic range.
        """
        vtype = self._vtype
        if vtype is None:
            if low is not None:
                vtype = type( low )
            elif high is not None:
                vtype = type( high )
            else:
                vtype = lambda x: x

        return vtype( value )

    def _set_value ( self, object, name, value ):
        """ Sets the specified value as the value of the dynamic range.
        """
        cname = '_traits_cache_' + name
        old   = object.__dict__.get( cname, Undefined )
        if old is Undefined:
            old = eval( self._value )
        object.__dict__[ cname ] = value
        if value != old:
            object.trait_property_changed( name, old, value )

    def full_info ( self, object, name, value ):
        """ Returns a description of the trait.
        """
        if self._vtype is not Undefined:
            low       = eval( self._low )
            high      = eval( self._high )
            low, high = ( self._typed_value( low,  low, high ),
                          self._typed_value( high, low, high ) )
        else:
            low  = self._low
            high = self._high

        if low is None:
            if high is None:
                return self._type_desc

            return '%s <%s %s' % (
                   self._type_desc, '='[ self._exclude_high: ], high )

        elif high is None:
            return  '%s >%s %s' % (
                    self._type_desc, '='[ self._exclude_low: ], low )

        return '%s <%s %s <%s %s' % (
               low, '='[ self._exclude_low: ], self._type_desc,
               '='[ self._exclude_high: ], high )

    def create_editor ( self ):
        """ Returns the default UI editor for the trait.
        """
        # fixme: Needs to support a dynamic range editor.

        auto_set = self.auto_set
        if auto_set is None:
            auto_set = True

        from traitsui.api import RangeEditor

        return RangeEditor( self,
                            mode       = self.mode or 'auto',
                            cols       = self.cols or 3,
                            auto_set   = auto_set,
                            enter_set  = self.enter_set or False,
                            low_label  = self.low  or '',
                            high_label = self.high or '',
                            low_name   = self._low_name,
                            high_name  = self._high_name )


class Range ( BaseRange ):
    """ Defines a trait whose numeric value must be in a specified range using
        a C-level fast validator.
    """

    def init_fast_validator ( self, *args ):
        """ Set up the C-level fast validator.
        """
        self.fast_validate = args

#-------------------------------------------------------------------------------
#  'BaseEnum' and 'Enum' traits:
#-------------------------------------------------------------------------------

class BaseEnum ( TraitType ):
    """ Defines a trait whose value must be one of a specified set of values.
    """

    def __init__ ( self, *args, **metadata ):
        """ Returns an Enum trait.

        Parameters
        ----------
        values : list or tuple
            The enumeration of all legal values for the trait

        Default Value
        -------------
        values[0]
        """
        values = metadata.pop( 'values', None )
        if isinstance( values, basestring ):
            n = len( args )
            if n == 0:
                default_value = None
            elif n == 1:
                default_value = args[0]
            else:
                raise TraitError( "Incorrect number of arguments specified "
                                  "when using the 'values' keyword" )
            self.name   = values
            self.values = compile( 'object.' + values, '<string>', 'eval' )
            self.get, self.set, self.validate = self._get, self._set, None
        else:
            default_value = args[0]
            if (len( args ) == 1) and isinstance( default_value, SequenceTypes):
                args          = default_value
                default_value = args[0]
            elif (len( args ) == 2) and isinstance( args[1], SequenceTypes ):
                args = args[1]

            self.name   = ''
            self.values = tuple( args )
            self.init_fast_validator( 5, self.values )

        super( BaseEnum, self ).__init__( default_value, **metadata )

    def init_fast_validator ( self, *args ):
        """ Does nothing for the BaseEnum class. Used in the Enum class to set
            up the fast validator.
        """
        pass

    def validate ( self, object, name, value ):
        """ Validates that the value is one of the enumerated set of valid
            values.
        """
        if value in self.values:
            return value

        self.error( object, name, value )

    def full_info ( self, object, name, value ):
        """ Returns a description of the trait.
        """
        if self.name == '':
            values = self.values
        else:
            values = eval( self.values )

        return ' or '.join( [ repr( x ) for x in values ] )

    def create_editor ( self ):
        """ Returns the default UI editor for the trait.
        """
        from traitsui.api import EnumEditor

        values = self
        if self.name != '':
            values = None

        return EnumEditor( values   = values,
                           name     = self.name,
                           cols     = self.cols or 3,
                           evaluate = self.evaluate,
                           mode     = self.mode or 'radio' )

    def _get ( self, object, name, trait ):
        """ Returns the current value of a dynamic enum trait.
        """
        value  = self.get_value( object, name, trait )
        values = eval( self.values )
        if value not in values:
            value = None
            if len( values ) > 0:
                value = values[0]

        return value

    def _set ( self, object, name, value ):
        """ Sets the current value of a dynamic range trait.
        """
        if value in eval( self.values ):
            self.set_value( object, name, value )
        else:
            self.error( object, name, value )

class Enum ( BaseEnum ):
    """ Defines a trait whose value must be one of a specified set of values
        using a C-level fast validator.
    """

    def init_fast_validator ( self, *args ):
        """ Set up the C-level fast validator.
        """
        self.fast_validate = args

#-------------------------------------------------------------------------------
#  'BaseTuple' and 'Tuple' traits:
#-------------------------------------------------------------------------------

class BaseTuple ( TraitType ):
    """ Defines a trait whose value must be a tuple of specified trait types.
    """

    def __init__ ( self, *types, **metadata ):
        """ Returns a Tuple trait.

        Parameters
        ----------
        types : zero or more arguments
            Definition of the default and allowed tuples. If the first item of
            *types* is a tuple, it is used as the default value.
            The remaining argument list is used to form a tuple that constrains
            the  values assigned to the returned trait. The trait's value must
            be a tuple of the same length as the remaining argument list, whose
            elements must match the types specified by the corresponding items
            of the remaining argument list.

        Default Value
        -------------
         1. If no arguments are specified, the default value is ().
         2. If a tuple is specified as the first argument, it is the default
            value.
         3. If a tuple is not specified as the first argument, the default
            value is a tuple whose length is the length of the argument list,
            and whose values are the default values for the corresponding trait
            types.

        Example for case #2::

            mytuple = Tuple(('Fred', 'Betty', 5))

        The trait's value must be a 3-element tuple whose first and second
        elements are strings, and whose third element is an integer. The
        default value is ('Fred', 'Betty', 5).

        Example for case #3::

            mytuple = Tuple('Fred', 'Betty', 5)

        The trait's value must be a 3-element tuple whose first and second
        elements are strings, and whose third element is an integer. The
        default value is ('','',0).
        """
        if len( types ) == 0:
            self.init_fast_validator( 11, tuple, None, list )

            super( BaseTuple, self ).__init__( (), **metadata )

            return

        default_value = None

        if isinstance( types[0], tuple ):
            default_value, types = types[0], types[1:]
            if len( types ) == 0:
                types = [ Trait( element ) for element in default_value ]

        self.types = tuple( [ trait_from( type ) for type in types ] )
        self.init_fast_validator( 9, self.types )

        if default_value is None:
            default_value = tuple( [ type.default_value()[1]
                                     for type in self.types ] )

        super( BaseTuple, self ).__init__( default_value, **metadata )

    def init_fast_validator ( self, *args ):
        """ Saves the validation parameters.
        """
        self.no_type_check = (args[0] == 11)

    def validate ( self, object, name, value ):
        """ Validates that the value is a valid tuple.
        """
        if self.no_type_check:
            if isinstance( value, tuple ):
                return value

            if isinstance( value, list ):
                return tuple( value )

            self.error( object, name, value )

        try:
            if isinstance( value, list ):
                value = tuple( value )

            if isinstance( value, tuple ):
                types = self.types
                if len( value ) == len( types ):
                    values = []
                    for i, type in enumerate( types ):
                        values.append( type.validate( object, name, value[i] ) )

                    return tuple( values )
        except:
            pass

        self.error( object, name, value )

    def full_info ( self, object, name, value ):
        """ Returns a description of the trait.
        """
        if self.no_type_check:
            return 'a tuple'

        return 'a tuple of the form: (%s)' % (', '.join(
            [ type.full_info( object, name, value )
              for type in self.types ] ))

    def create_editor ( self ):
        """ Returns the default UI editor for the trait.
        """
        from traitsui.api import TupleEditor

        auto_set = self.auto_set
        if auto_set is None:
            auto_set = True
        enter_set = self.enter_set or False

        return TupleEditor( types     = self.types,
                            labels    = self.labels or [],
                            cols      = self.cols or 1,
                            auto_set  = auto_set,
                            enter_set = enter_set )

class Tuple ( BaseTuple ):
    """ Defines a trait whose value must be a tuple of specified trait types
        using a C-level fast validator.
    """

    def init_fast_validator ( self, *args ):
        """ Set up the C-level fast validator.
        """
        super( Tuple, self ).init_fast_validator( *args )

        self.fast_validate = args

#-------------------------------------------------------------------------------
#  'List' trait:
#-------------------------------------------------------------------------------

class List ( TraitType ):
    """ Defines a trait whose value must be a list whose items are of the
        specified trait type.
    """

    info_trait         = None
    default_value_type = 5
    _items_event       = None

    def __init__ ( self, trait = None, value = None, minlen = 0,
                   maxlen = sys.maxint, items = True, **metadata ):
        """ Returns a List trait.

        Parameters
        ----------
        trait : a trait or value that can be converted to a trait using Trait()
            The type of item that the list contains. If not specified, the list
            can contain items of any type.
        value : list
            Default value for the list.
        minlen : integer
            The minimum length of a list that can be assigned to the trait.
        maxlen : integer
            The maximum length of a list that can be assigned to the trait.

        The length of the list assigned to the trait must be such that::

            minlen <= len(list) <= maxlen

        Default Value
        -------------
        *value* or None
        """
        metadata.setdefault( 'copy', 'deep' )

        if isinstance( trait, SequenceTypes ):
            trait, value = value, list( trait )

        if value is None:
            value = []

        self.item_trait = trait_from( trait )
        self.minlen     = max( 0, minlen )
        self.maxlen     = max( minlen, maxlen )
        self.has_items  = items

        if self.item_trait.instance_handler == '_instance_changed_handler':
            metadata.setdefault( 'instance_handler', '_list_changed_handler' )

        super( List, self ).__init__( value, **metadata )

    def validate ( self, object, name, value ):
        """ Validates that the values is a valid list.

        .. note::

            `object` can be None when validating a default value (see e.g.
            :meth:`~traits.trait_handlers.TraitType.clone`)

        """
        if (isinstance( value, list ) and
           (self.minlen <= len( value ) <= self.maxlen)):
            if object is None:
                return value

            return TraitListObject( self, object, name, value )

        self.error( object, name, value )

    def full_info ( self, object, name, value ):
        """ Returns a description of the trait.
        """
        if self.minlen == 0:
            if self.maxlen == sys.maxint:
                size = 'items'
            else:
                size = 'at most %d items' % self.maxlen
        else:
            if self.maxlen == sys.maxint:
                size = 'at least %d items' % self.minlen
            else:
                size = 'from %s to %s items' % (
                       self.minlen, self.maxlen )

        return 'a list of %s which are %s' % (
                   size, self.item_trait.full_info( object, name, value ) )

    def create_editor ( self ):
        """ Returns the default UI editor for the trait.
        """
        handler = self.item_trait.handler
        if isinstance( handler, TraitInstance ) and (self.mode != 'list'):
            from .api import HasTraits

            if issubclass( handler.aClass, HasTraits ):
                from traitsui.api import TableEditor

                return TableEditor()

        from traitsui.api import ListEditor

        return ListEditor( trait_handler = self,
                           rows          = self.rows or 5,
                           use_notebook  = self.use_notebook is True,
                           page_name     = self.page_name or '' )

    def inner_traits ( self ):
        """ Returns the *inner trait* (or traits) for this trait.
        """
        return ( self.item_trait, )

    #-- Private Methods --------------------------------------------------------

    def items_event ( self ):
        return items_event()

#-------------------------------------------------------------------------------
#  'CList' trait:
#-------------------------------------------------------------------------------

class CList ( List ):
    """ Defines a trait whose values must be a list whose items are of the
        specified trait type or which can be coerced to a list whose values are
        of the specified trait type.
    """

    def validate ( self, object, name, value ):
        """ Validates that the values is a valid list.
        """
        if not isinstance( value, list ):
            try:
                # Should work for all iterables as well as strings (which do
                # not define an __iter__ method)
                value = list( value )
            except (ValueError, TypeError):
                value = [ value ]

        return super( CList, self ).validate( object, name, value )

    def full_info ( self, object, name, value ):
        """ Returns a description of the trait.
        """
        return '%s or %s' % (
                   self.item_trait.full_info( object, name, value),
                   super( CList, self ).full_info( object, name, value ) )

#-------------------------------------------------------------------------------
#  'Set' trait:
#-------------------------------------------------------------------------------

class Set ( TraitType ):
    """ Defines a trait whose value must be a set whose items are of the
        specified trait type.
    """

    info_trait         = None
    default_value_type = 9
    _items_event       = None

    def __init__ ( self, trait = None, value = None, items = True, **metadata ):
        """ Returns a Set trait.

        Parameters
        ----------
        trait : a trait or value that can be converted to a trait using Trait()
            The type of item that the list contains. If not specified, the list
            can contain items of any type.
        value : set
            Default value for the set.

        Default Value
        -------------
        *value* or None
        """
        metadata.setdefault( 'copy', 'deep' )

        if isinstance( trait, SetTypes ):
            trait, value = value, set( trait )

        if value is None:
            value = set()

        self.item_trait = trait_from( trait )
        self.has_items  = items

        super( Set, self ).__init__( value, **metadata )

    def validate ( self, object, name, value ):
        """ Validates that the values is a valid set.

        .. note::

            `object` can be None when validating a default value (see e.g.
            :meth:`~traits.trait_handlers.TraitType.clone`)

        """
        if isinstance( value, set ):
            if object is None:
                return value

            return TraitSetObject( self, object, name, value )

        self.error( object, name, value )

    def full_info ( self, object, name, value ):
        """ Returns a description of the trait.
        """
        return 'a set of %s' % self.item_trait.full_info( object, name, value )

    def create_editor ( self ):
        """ Returns the default UI editor for the trait.
        """
        # fixme: Needs to be customized for sets.
        handler = self.item_trait.handler
        if isinstance( handler, TraitInstance ) and (self.mode != 'list'):
            from .api import HasTraits

            if issubclass( handler.aClass, HasTraits ):
                try:
                    object = handler.aClass()
                    from traitsui.table_column import ObjectColumn
                    from traitsui.table_filter import (EvalFilterTemplate,
                        RuleFilterTemplate, MenuFilterTemplate, EvalTableFilter)
                    from traitsui.api import TableEditor

                    return TableEditor(
                            columns = [ ObjectColumn( name = name )
                                        for name in object.editable_traits() ],
                            filters     = [ RuleFilterTemplate,
                                            MenuFilterTemplate,
                                            EvalFilterTemplate ],
                            edit_view   = '',
                            orientation = 'vertical',
                            search      = EvalTableFilter(),
                            deletable   = True,
                            row_factory = handler.aClass )
                except:
                    pass

        from traitsui.api import ListEditor

        return ListEditor( trait_handler = self,
                           rows          = self.rows or 5,
                           use_notebook  = self.use_notebook is True,
                           page_name     = self.page_name or '' )

    def inner_traits ( self ):
        """ Returns the *inner trait* (or traits) for this trait.
        """
        return ( self.item_trait, )

    #-- Private Methods --------------------------------------------------------

    def items_event ( self ):
        if self.__class__._items_event is None:
            self.__class__._items_event = \
                Event( TraitSetEvent, is_base = False ).as_ctrait()

        return self.__class__._items_event

#-------------------------------------------------------------------------------
#  'CSet' trait:
#-------------------------------------------------------------------------------

class CSet ( Set ):
    """ Defines a trait whose values must be a set whose items are of the
        specified trait type or which can be coerced to a set whose values are
        of the specified trait type.
    """

    def validate ( self, object, name, value ):
        """ Validates that the values is a valid list.
        """
        if not isinstance( value, set ):
            try:
                # Should work for all iterables as well as strings (which do
                # not define an __iter__ method)
                value = set( value )
            except ( ValueError, TypeError ):
                value = set( [ value ] )

        return super( CList, self ).validate( object, name, value )

    def full_info ( self, object, name, value ):
        """ Returns a description of the trait.
        """
        return '%s or %s' % (
                   self.item_trait.full_info( object, name, value),
                   super( CSet, self ).full_info( object, name, value ) )

#-------------------------------------------------------------------------------
#  'Dict' trait:
#-------------------------------------------------------------------------------

class Dict ( TraitType ):
    """ Defines a trait whose value must be a dictionary, optionally with
        specified types for keys and values.
    """

    info_trait         = None
    default_value_type = 6
    _items_event       = None

    def __init__ ( self, key_trait = None, value_trait = None, value = None,
                   items = True, **metadata ):
        """ Returns a Dict trait.

        Parameters
        ----------
        key_trait : a trait or value that can convert to a trait using Trait()
            The trait type for keys in the dictionary; if not specified, any
            values can be used as keys.
        value_trait : a trait or value that can convert to a trait using Trait()
            The trait type for values in the dictionary; if not specified, any
            values can be used as dictionary values.
        value : dict
            The default value for the returned trait.
        items : bool
            Indicates whether the value contains items.

        Default Value
        -------------
        *value* or {}
        """
        if isinstance( key_trait, dict ):
            key_trait, value_trait, value = value_trait, value, key_trait

        if value is None:
            value = {}

        self.key_trait   = trait_from( key_trait )
        self.value_trait = trait_from( value_trait )
        self.has_items   = items

        handler = self.value_trait.handler
        if (handler is not None) and handler.has_items:
            handler = handler.clone()
            handler.has_items = False
        self.value_handler = handler

        super( Dict, self ).__init__( value, **metadata )

    def validate ( self, object, name, value ):
        """ Validates that the value is a valid dictionary.

        .. note::

            `object` can be None when validating a default value (see e.g.
            :meth:`~traits.trait_handlers.TraitType.clone`)

        """
        if isinstance( value, dict ):
            if object is None:
                return value
            return TraitDictObject( self, object, name, value )

        self.error( object, name, value )

    def full_info ( self, object, name, value ):
        """ Returns a description of the trait.
        """
        return ('a dictionary with keys which are %s and with values which '
                'are %s') % (
                self.key_trait.full_info(   object, name, value ),
                self.value_trait.full_info( object, name, value ) )

    def create_editor ( self ):
        """ Returns the default UI editor for the trait.
        """
        from traitsui.api import TextEditor

        return TextEditor( evaluate = eval )

    def inner_traits ( self ):
        """ Returns the *inner trait* (or traits) for this trait.
        """
        return ( self.key_trait, self.value_trait )

    #-- Private Methods --------------------------------------------------------

    def items_event ( self ):
        cls = self.__class__
        if cls._items_event is None:
            cls._items_event = \
                Event( TraitDictEvent, is_base = False ).as_ctrait()

        return cls._items_event

#-------------------------------------------------------------------------------
#  'BaseInstance' and 'Instance' traits:
#-------------------------------------------------------------------------------

# Allowed values and mappings for the 'adapt' keyword:
AdaptMap = {
   'no':      0,
   'yes':     1,
   'default': 2
}

class BaseClass ( TraitType ):
    """ Base class for types which have an associated class which can be
        determined dynamically by specifying a string name for the class (e.g.
        'package1.package2.module.class'.

        Any subclass must define instances with 'klass' and 'module' attributes
        that contain the string name of the class (or actual class object) and
        the module name that contained the original trait definition (used for
        resolving local class names (e.g. 'LocalClass')).

        This is an abstract class that only provides helper methods used to
        resolve the class name into an actual class object.
    """

    def resolve_class ( self, object, name, value ):
        klass = self.validate_class( self.find_class( self.klass ) )
        if klass is None:
            self.validate_failed( object, name, value )

        self.klass = klass

    def validate_class ( self, klass ):
        return klass

    def find_class ( self, klass ):
        module = self.module
        col    = klass.rfind( '.' )
        if col >= 0:
            module = klass[ : col ]
            klass = klass[ col + 1: ]

        theClass = getattr( sys.modules.get( module ), klass, None )
        if (theClass is None) and (col >= 0):
            try:
                mod = __import__( module )
                for component in module.split( '.' )[1:]:
                    mod = getattr( mod, component )

                theClass = getattr( mod, klass, None )
            except:
                pass

        return theClass

    def validate_failed ( self, object, name, value ):

        self.error( object, name, value )

def validate_implements ( value, klass, unused = None ):
    """ Checks to see if a specified value implements the instance class
        interface (if it is an interface).
    """

    from .has_traits import isinterface
    from .interface_checker import check_implements

    return isinterface(klass) and check_implements( value.__class__, klass )

#: Tell the C-base code about the 'validate_implements' function (used by the
#: 'fast_validate' code for Instance types):
from . import ctraits
ctraits._validate_implements( validate_implements )

class BaseInstance ( BaseClass ):
    """ Defines a trait whose value must be an instance of a specified class,
        or one of its subclasses.
    """

    adapt_default = 'no'

    def __init__ ( self, klass = None, factory = None, args = None, kw = None,
                   allow_none = True, adapt = None, module = None,
                   **metadata ):
        """ Returns an Instance trait.

        Parameters
        ----------
        klass : class or instance
            The object that forms the basis for the trait; if it is an
            instance, then trait values must be instances of the same class or
            a subclass. This object is not the default value, even if it is an
            instance.
        factory : callable
            A callable, typically a class, that when called with *args* and
            *kw*, returns the default value for the trait. If not specified,
            or *None*, *klass* is used as the factory.
        args : tuple
            Positional arguments for generating the default value.
        kw : dictionary
            Keyword arguments for generating the default value.
        allow_none : bool
            Indicates whether None is allowed as a value.
        adapt : str
            A string specifying how adaptation should be applied. The possible
            values are:

                - 'no': Adaptation is not allowed.
                - 'yes': Adaptation is allowed. If adaptation fails, an
                    exception should be raised.
                - 'default': Adaptation is allowed. If adaptation fails, the
                    default value for the trait should be used.

        Default Value
        -------------
        **None** if *klass* is an instance or if it is a class and *args* and
        *kw* are not specified. Otherwise, the default value is the instance
        obtained by calling ``klass(*args, **kw)``. Note that the constructor
        call is performed each time a default value is assigned, so each
        default value assigned is a unique instance.
        """
        if klass is None:
            raise TraitError( 'A %s trait must have a class specified.' %
                              self.__class__.__name__ )

        metadata.setdefault( 'copy', 'deep' )
        metadata.setdefault( 'instance_handler', '_instance_changed_handler' )

        adapt = adapt or self.adapt_default
        if adapt not in AdaptMap:
            raise TraitError( "'adapt' must be 'yes', 'no' or 'default'." )

        if isinstance( factory, tuple ):
            if args is None:
                args, factory = factory, klass
            elif isinstance( args, dict ):
                factory, args, kw = klass, factory, args

        elif (kw is None) and isinstance( factory, dict ):
            kw, factory = factory, klass

        elif ((args is not None) or (kw is not None)) and (factory is None):
            factory = klass

        self._allow_none = allow_none
        self.adapt       = AdaptMap[ adapt ]
        self.module      = module or get_module_name()

        if isinstance( klass, basestring ):
            self.klass = klass
        else:
            if not isinstance( klass, ClassTypes ):
                klass = klass.__class__

            self.klass = klass
            self.init_fast_validate()

        value = factory
        if factory is not None:
            if args is None:
                args = ()

            if kw is None:
                if isinstance( args, dict ):
                    kw   = args
                    args = ()
                else:
                    kw = {}
            elif not isinstance( kw, dict ):
                raise TraitError( "The 'kw' argument must be a dictionary." )

            if ((not callable( factory )) and
                (not isinstance( factory, basestring ))):
                if (len( args ) > 0) or (len( kw ) > 0):
                    raise TraitError( "'factory' must be callable" )
            else:
                value = _InstanceArgs( factory, args, kw )

        self.default_value = value

        super( BaseInstance, self ).__init__( value, **metadata )

    def validate ( self, object, name, value ):
        """ Validates that the value is a valid object instance.
        """
        from traits.adaptation.api import adapt

        if value is None:
            if self._allow_none:
                return value

            self.validate_failed( object, name, value )

        if isinstance( self.klass, basestring ):
            self.resolve_class( object, name, value )

        if self.adapt == 0:
            try:
                if value is adapt( value, self.klass ):
                    return value
            except:
                if validate_implements( value, self.klass ):
                    return value

        elif self.adapt == 1:
            try:
                return adapt( value, self.klass )
            except:
                if validate_implements( value, self.klass ):
                    return value

        else:
            result = adapt( value, self.klass, None )
            if result is None:
                if validate_implements( value, self.klass ):
                    return value

                result = self.default_value
                if isinstance( result, _InstanceArgs ):
                    result = result[0]( *result[1], **result[2] )

            return result

        self.validate_failed( object, name, value )

    def info ( self ):
        """ Returns a description of the trait.
        """
        klass = self.klass
        if not isinstance( klass, basestring ):
            klass = klass.__name__

        if self.adapt == 0:
            result = class_of( klass )
        else:
            result = ('an implementor of, or can be adapted to implement, %s' %
                      klass)

        if self._allow_none:
            return result + ' or None'

        return result

    def get_default_value ( self ):
        """ Returns a tuple of the form: ( default_value_type, default_value )
            which describes the default value for this trait.
        """
        dv  = self.default_value
        dvt = self.default_value_type
        if dvt < 0:
            if not isinstance( dv, _InstanceArgs ):
                return super( BaseInstance, self ).get_default_value()

            self.default_value_type = dvt = 7
            self.default_value      = dv  = ( self.create_default_value,
                                              dv.args, dv.kw )

        return ( dvt, dv )

    def create_editor ( self ):
        """ Returns the default traits UI editor for this type of trait.
        """
        from traitsui.api import InstanceEditor

        return InstanceEditor( label = self.label or '',
                               view  = self.view  or '',
                               kind  = self.kind  or 'live' )

    #-- Private Methods --------------------------------------------------------

    def create_default_value ( self, *args, **kw ):
        klass = args[0]
        if isinstance( klass, basestring ):
            klass = self.validate_class( self.find_class( klass ) )
            if klass is None:
                raise TraitError, 'Unable to locate class: ' + args[0]

        return klass( *args[1:], **kw )

    #: fixme: Do we still need this method using the new style?...
    def allow_none ( self ):
        self._allow_none = True
        self.init_fast_validate()

    def init_fast_validate ( self ):
        """ Does nothing for the BaseInstance' class. Used by the 'Instance',
            'AdaptedTo' and 'AdaptsTo' classes to set up the C-level fast
            validator.
        """
        pass

    def resolve_class ( self, object, name, value ):
        super( BaseInstance, self ).resolve_class( object, name, value )

        #: fixme: The following is quite ugly, because it wants to try and fix
        #: the trait referencing this handler to use the 'fast path' now that the
        #: actual class has been resolved. The problem is finding the trait,
        # especially in the case of List(Instance('foo')), where the
        # object.base_trait(...) value is the List trait, not the Instance
        # trait, so we need to check for this and pull out the List
        # 'item_trait'. Obviously this does not extend well to other traits
        # containing nested trait references (Dict?)...
        self.init_fast_validate()
        trait   = object.base_trait( name )
        handler = trait.handler
        if handler is not self:
            set_validate = getattr( handler, 'set_validate', None )
            if set_validate is not None:
                # The outer trait is a TraitCompound. Recompute its
                # fast_validate table now that we have updated ours.
                # FIXME: there are probably still issues if the TraitCompound is
                # further nested.
                set_validate()
            else:
                item_trait = getattr( handler, 'item_trait', None )
                if item_trait is not None and item_trait.handler is self:
                    # The outer trait is a List trait.
                    trait   = item_trait
                    handler = self
                else:
                    return
        if handler.fast_validate is not None:
            trait.set_validate( handler.fast_validate )

class Instance ( BaseInstance ):
    """ Defines a trait whose value must be an instance of a specified class,
        or one of its subclasses using a C-level fast validator.
    """

    def init_fast_validate ( self ):
        """ Sets up the C-level fast validator. """

        from .has_traits import isinterface

        if (self.adapt == 0) and (not isinterface(self.klass)):
            fast_validate = [ 1, self.klass ]
            if self._allow_none:
                fast_validate = [ 1, None, self.klass ]

            if self.klass in TypeTypes:
                fast_validate[0] = 0

            self.fast_validate = tuple( fast_validate )
        else:
            self.fast_validate = ( 19, self.klass, self.adapt,
                                   self._allow_none )

class Supports( Instance ):
    """ A traits whose value must support a specified protocol.

    In other words, the value of the trait directly provide, or can be adapted
    to, the given protocol (Interface or type).

    The value of the trait after assignment is the possibly adapted value
    (i.e., it is the original assigned value if that provides the protocol,
    or is an adapter otherwise).

    The original, unadapted value is stored in a "shadow" attribute with
    the same name followed by an underscore (e.g., 'foo' and 'foo_').
    """

    adapt_default = 'yes'

    def post_setattr ( self, object, name, value ):
        """ Performs additional post-assignment processing.
        """
        # Save the original, unadapted value in the mapped trait:
        object.__dict__[ name + '_' ] = value

    def as_ctrait ( self ):
        """ Returns a CTrait corresponding to the trait defined by this class.
        """
        return self.modify_ctrait( super( AdaptedTo, self ).as_ctrait() )

    def modify_ctrait ( self, ctrait ):

        # Tell the C code that the 'post_setattr' method wants the original,
        # unadapted value passed to 'setattr':
        return ctrait.post_setattr_original_value( True )

# Alias defined for backward compatibility with Traits 4.3.0
AdaptedTo = Supports

class AdaptsTo ( Supports ):
    """ A traits whose value must support a specified protocol.

    In other words, the value of the trait directly provide, or can be adapted
    to, the given protocol (Interface or type).

    The value of the trait after assignment is the original, unadapted value.

    A possibly adapted value is stored in a "shadow" attribute with
    the same name followed by an underscore (e.g., 'foo' and 'foo_').
    """

    def modify_ctrait ( self, ctrait ):
        # Tell the C code that 'setattr' should store the original, unadapted
        # value passed to it:
        return ctrait.setattr_original_value( True )

#-------------------------------------------------------------------------------
#  'Type' trait:
#-------------------------------------------------------------------------------

class Type ( BaseClass ):
    """ Defines a trait whose value must be a subclass of a specified class.
    """

    def __init__ ( self, value = None, klass = None, allow_none = True,
                         **metadata ):
        """ Returns an Type trait.

        Parameters
        ----------
        value : class or None

        klass : class or None

        allow_none : bool
            Indicates whether None is allowed as an assignable value. Even if
            **False**, the default *value* may be **None**.

        Default Value
        -------------
        **None** if *klass* is an instance or if it is a class and *args* and
        *kw* are not specified. Otherwise, the default value is the instance
        obtained by calling ``klass(*args, **kw)``. Note that the constructor
        call is performed each time a default value is assigned, so each
        default value assigned is a unique instance.
        """
        if value is None:
            if klass is None:
                klass = object

        elif klass is None:
            klass = value

        if isinstance( klass, basestring ):
            self.validate = self.resolve

        elif not isinstance( klass, ClassTypes ):
            raise TraitError( "A Type trait must specify a class." )

        self.klass       = klass
        self._allow_none = allow_none
        self.module      = get_module_name()

        super( Type, self ).__init__( value, **metadata )

    def validate ( self, object, name, value ):
        """ Validates that the value is a valid object instance.
        """
        try:
            if issubclass( value, self.klass ):
                return value
        except:
            if (value is None) and (self._allow_none):
                return value

        self.error( object, name, value )

    def resolve ( self, object, name, value ):
        """ Resolves a class originally specified as a string into an actual
            class, then resets the trait so that future calls will be handled by
            the normal validate method.
        """
        if isinstance( self.klass, basestring ):
            self.resolve_class( object, name, value )
            del self.validate

        return self.validate( object, name, value )

    def info ( self ):
        """ Returns a description of the trait.
        """
        klass = self.klass
        if not isinstance( klass, basestring ):
            klass = klass.__name__

        result = 'a subclass of ' + klass

        if self._allow_none:
            return result + ' or None'

        return result

    def get_default_value ( self ):
        """ Returns a tuple of the form: ( default_value_type, default_value )
            which describes the default value for this trait.
        """
        if not isinstance( self.default_value, basestring ):
            return super( Type, self ).get_default_value()

        return ( 7, ( self.resolve_default_value, (), None ) )

    def resolve_default_value ( self ):
        """ Resolves a class name into a class so that it can be used to
            return the class as the default value of the trait.
        """
        if isinstance( self.klass, basestring ):
            try:
                self.resolve_class( None, None, None )
                del self.validate
            except:
                raise TraitError( 'Could not resolve %s into a valid class' %
                                  self.klass )

        return self.klass

#-------------------------------------------------------------------------------
#  'Event' trait:
#-------------------------------------------------------------------------------

class Event ( TraitType ):

    def __init__ ( self, trait = None, **metadata ):
        metadata[ 'type' ]      = 'event'
        metadata[ 'transient' ] = True

        super( Event, self ).__init__( **metadata )

        self.trait = None
        if trait is not None:
            self.trait = trait_from( trait )
            validate   = self.trait.get_validate()
            if validate is not None:
                self.fast_validate = validate

    def full_info ( self, object, name, value ):
        """ Returns a description of the trait.
        """
        trait = self.trait
        if trait is None:
            return 'any value'

        return trait.full_info( object, name, value )

#  Handle circular module dependencies:
trait_handlers.Event = Event

#-------------------------------------------------------------------------------
#  'Button' trait:
#-------------------------------------------------------------------------------

class Button ( Event ):
    """ Defines a trait whose UI editor is a button.
    """

    def __init__ ( self, label = '', image = None, values_trait = None, style = 'button',
                         orientation = 'vertical', width_padding = 7,
                         height_padding = 5, view = None, **metadata ):
        """ Returns a trait event whose editor is a button.

            Parameters
            ----------
            label : str
                The label for the button.
            image : pyface.ImageResource
                An image to display on the button.
            style : one of: 'button', 'radio', 'toolbar', 'checkbox'
                The style of button to display.
            values_trait : str
                For a "button" or "toolbar" style, the name of an enum
                trait whose values will populate a drop-down menu on the button.
                The selected value will replace the label on the button.
            orientation : one of: 'horizontal', 'vertical'
                The orientation of the label relative to the image.
            width_padding : integer between 0 and 31
                Extra padding (in pixels) added to the left and right sides of
                the button.
            height_padding : integer between 0 and 31
                Extra padding (in pixels) added to the top and bottom of the
                button.

            Default Value
            -------------
            No default value because events do not store values.
        """
        self.label = label
        self.values_trait = values_trait
        self.image = image
        self.style = style
        self.orientation = orientation
        self.width_padding = width_padding
        self.height_padding = height_padding
        self.view = view
        super( Button, self ).__init__( **metadata )

    def create_editor(self):
        from traitsui.api import ButtonEditor

        editor = ButtonEditor(
            label = self.label,
            values_trait = self.values_trait,
            image = self.image,
            style = self.style,
            orientation = self.orientation,
            width_padding = self.width_padding,
            height_padding = self.height_padding,
            view = self.view,
        )
        return editor


#-------------------------------------------------------------------------------
#  'ToolbarButton' trait:
#-------------------------------------------------------------------------------

class ToolbarButton ( Button ):
    """ Defines a trait whose UI editor is a button that can be used on a
        toolbar.
    """

    def __init__ ( self, label = '', image = None, style = 'toolbar',
                         orientation = 'vertical', width_padding = 2,
                         height_padding = 2, **metadata ):
        """ Returns a trait event whose editor is a toolbar button.

            Parameters
            ----------
            label : str
                The label for the button
            image : pyface.ImageResource
                An image to display on the button
            style : one of: 'button', 'radio', 'toolbar', 'checkbox'
                The style of button to display
            orientation : one of ['horizontal', 'vertical']
                The orientation of the label relative to the image
            width_padding : integer between 0 and 31
                Extra padding (in pixels) added to the left and right sides of
                the button
            height_padding : integer between 0 and 31
                Extra padding (in pixels) added to the top and bottom of the
                button

            Default Value
            -------------
            No default value because events do not store values.

        """
        super( ToolbarButton, self ).__init__( label,
                                               image=image,
                                               style=style,
                                               orientation=orientation,
                                               width_padding=width_padding,
                                               height_padding=height_padding,
                                               **metadata )

#-------------------------------------------------------------------------------
#  'Either' trait:
#-------------------------------------------------------------------------------

class Either ( TraitType ):
    """ Defines a trait whose value can be any of of a specified list of traits.
    """

    def __init__ ( self, *traits, **metadata ):
        """ Creates a trait whose value can be any of of a specified list of
            traits.
        """
        self.trait_maker = _TraitMaker( metadata.pop( 'default', None ),
                                        *traits, **metadata )

    def as_ctrait ( self ):
        """ Returns a CTrait corresponding to the trait defined by this class.
        """
        return self.trait_maker.as_ctrait()

#-------------------------------------------------------------------------------
#  'Symbol' trait:
#-------------------------------------------------------------------------------

class Symbol ( TraitType ):

    #: A description of the type of value this trait accepts:
    info_text = ("an object or a string of the form "
        "'[package.package...package.]module[:symbol[([arg1,...,argn])]]' "
        "specifying where to locate the object")

    def get ( self, object, name ):
        value = object.__dict__.get( name, Undefined )
        if value is Undefined:
            cache = TraitsCache + name
            ref   = object.__dict__.get( cache )
            if ref is None:
                object.__dict__[ cache ] = ref = \
                    object.trait( name ).default_value_for( object, name )

            if isinstance( ref, basestring ):
                object.__dict__[ name ] = value = self._resolve( ref )

        return value

    def set ( self, object, name, value ):
        dict = object.__dict__
        old  = dict.get( name, Undefined )
        if isinstance( value, basestring ):
            dict.pop( name, None )
            dict[ TraitsCache + name ] = value
            object.trait_property_changed( name, old )
        else:
            dict[ name ] = value
            object.trait_property_changed( name, old, value )

    def _resolve ( self, ref ):
        try:
            path   = ref.split( ':', 1 )
            module = __import__( path[0] )
            for component in path[0].split( '.' )[1:]:
                module = getattr( module, component )

            if len( path ) == 1:
                return module

            elements = path[1].split( '(', 1 )
            symbol   = getattr( module, elements[0] )
            if len( elements ) == 1:
                return symbol

            args = eval( '(' + elements[1] )
            if not isinstance( args, tuple ):
                args = ( args, )

            return symbol( *args )
        except:
            raise TraitError( "Could not resolve '%s' into a valid symbol." %
                              ref )


if python_version >= 2.5:

    import uuid

    #---------------------------------------------------------------------------
    #  'UUID' trait:
    #---------------------------------------------------------------------------

    class UUID ( TraitType ):
        """ Defines a trait whose value is a globally unique UUID (type 4).
        """

        #: A description of the type of value this trait accepts:
        info_text = 'a read-only UUID'

        def __init__ ( self, **metadata ):
            """ Returns a UUID trait.
            """
            super( UUID, self ).__init__( None, **metadata )

        def validate ( self, object, name, value ):
            """ Raises an error, since no values can be assigned to the trait.
            """
            raise TraitError( "The '%s' trait of %s instance is a read-only "
                              "UUID." % ( name, class_of( object ) ) )

        def get_default_value ( self ):
            return ( 7, ( self._create_uuid, (), None ) )

        #-- Private Methods ---------------------------------------------------

        def _create_uuid ( self ):
            return uuid.uuid4()

#-------------------------------------------------------------------------------
#  'WeakRef' trait:
#-------------------------------------------------------------------------------

class WeakRef ( Instance ):
    """ Returns a trait whose value must be an instance of the same type
    (or a subclass) of the specified *klass*, which can be a class or an
    instance. Note that the trait only maintains a weak reference to the
    assigned value.
    """

    def __init__ ( self, klass = 'traits.has_traits.HasTraits',
                         allow_none = False, adapt = 'yes', **metadata ):
        """ Returns a WeakRef trait.

        Only a weak reference is maintained to any object assigned to a WeakRef
        trait. If no other references exist to the assigned value, the value
        may be garbage collected, in which case the value of the trait becomes
        None. In all other cases, the value returned by the trait is the
        original object.

        Parameters
        ----------
        klass : class or instance
            The object that forms the basis for the trait. If *klass* is
            omitted, then values must be an instance of HasTraits.
        allow_none : boolean
            Indicates whether None can be assigned.

        Default Value
        -------------
        **None** (even if allow_none==False)
        """

        metadata.setdefault( 'copy', 'ref' )

        super( WeakRef, self ).__init__( klass, allow_none = allow_none,
                         adapt = adapt, module = get_module_name(), **metadata )

    def get ( self, object, name ):
        value = getattr( object, name + '_', None )
        if value is not None:
            return value.value()

        return None

    def set ( self, object, name, value ):
        old = self.get( object, name )

        if value is None:
            object.__dict__[ name + '_' ] = None
        else:
            object.__dict__[ name + '_' ] = HandleWeakRef( object, name, value )

        if value is not old:
            object.trait_property_changed( name, old, value )

    def resolve_class ( self, object, name, value ):
        # fixme: We have to override this method to prevent the 'fast validate'
        # from being set up, since the trait using this is a 'property' style
        # trait which is not currently compatible with the 'fast_validate'
        # style (causes internal Python SystemError messages).
        klass = self.find_class( self.klass )
        if klass is None:
            self.validate_failed( object, name, value )

        self.klass = klass


#-- Date Trait definition ----------------------------------------------------
Date = BaseInstance(datetime.date, editor=date_editor)


#-- Time Trait definition ----------------------------------------------------
Time = BaseInstance(datetime.time, editor=time_editor)


#-------------------------------------------------------------------------------
#  Create predefined, reusable trait instances:
#-------------------------------------------------------------------------------

# Synonym for Bool; default value is False.
false = Bool

# Boolean values only; default value is True.
true = Bool( True )

# Allows any value to be assigned; no type-checking is performed.
# Default value is Undefined.
undefined = Any( Undefined )

#-- List Traits ----------------------------------------------------------------

#: List of integer values; default value is [].
ListInt = List( int )

#: List of float values; default value is [].
ListFloat = List( float )

#: List of string values; default value is [].
ListStr = List( str )

#: List of Unicode string values; default value is [].
ListUnicode = List( unicode )

#: List of complex values; default value is [].
ListComplex = List( complex )

#: List of Boolean values; default value is [].
ListBool = List( bool )

#: List of function values; default value is [].
ListFunction = List( FunctionType )

#: List of method values; default value is [].
ListMethod = List( MethodType )

if sys.version_info[0] < 3:
    from types import ClassType, InstanceType
    
    #: List of class values; default value is [].
    ListClass = List( ClassType )

    #: List of instance values; default value is [].
    ListInstance = List( InstanceType )

#: List of container type values; default value is [].
ListThis = List( ThisClass )

#-- Dictionary Traits ----------------------------------------------------------

#: Only a dictionary of string:Any values can be assigned; only string keys can
#: be inserted. The default value is {}.
DictStrAny = Dict( str, Any )

#: Only a dictionary of string:string values can be assigned; only string keys
#: with string values can be inserted. The default value is {}.
DictStrStr = Dict( str, str )

#: Only a dictionary of string:integer values can be assigned; only string keys
#: with integer values can be inserted. The default value is {}.
DictStrInt = Dict( str, int )

#: Only a dictionary of string:long-integer values can be assigned; only string
#: keys with long-integer values can be inserted. The default value is {}.
DictStrLong = Dict( str, long )

#: Only a dictionary of string:float values can be assigned; only string keys
#: with float values can be inserted. The default value is {}.
DictStrFloat = Dict( str, float )

#: Only a dictionary of string:bool values can be assigned; only string keys
#: with boolean values can be inserted. The default value is {}.
DictStrBool = Dict( str, bool )

#: Only a dictionary of string:list values can be assigned; only string keys
#: with list values can be assigned. The default value is {}.
DictStrList = Dict( str, list )
<|MERGE_RESOLUTION|>--- conflicted
+++ resolved
@@ -57,11 +57,8 @@
 #  Numeric type fast validator definitions:
 #-------------------------------------------------------------------------------
 
-<<<<<<< HEAD
-=======
 # A few words about the next block of code:
 
->>>>>>> b49eb4e2
 # Validator #11 is a generic validator for possibly coercible types
 # (see validate_trait_coerce_type in ctraits.c).
 #
@@ -79,11 +76,7 @@
 #    in which case the value is returned coerced to trait type using
 #    'return type1(value')
 
-<<<<<<< HEAD
 try:
-=======
-if sys.modules.get( 'numpy' ) is not None:
->>>>>>> b49eb4e2
     # The numpy enhanced definitions:
     from numpy import integer, floating, complexfloating, bool_
 
