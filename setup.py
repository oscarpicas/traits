# Copyright (c) 2008-2013 by Enthought, Inc.
# All rights reserved.
from os.path import join
from setuptools import setup, Extension, find_packages

d = {}
traits_init = join('traits', '__init__.py')
exec(compile(open(traits_init).read(), traits_init, 'exec'), d)

ctraits = Extension(
    'traits.ctraits',
    sources=['traits/ctraits.c'],
    extra_compile_args=['-DNDEBUG=1', '-O3'],
    )

<<<<<<< HEAD
=======

def additional_commands():
    try:
        from sphinx.setup_command import BuildDoc
    except ImportError:
        return {}
    else:
        return {'documentation': BuildDoc}


>>>>>>> 426aa211
setup(
    name='traits',
    version=d['__version__'],
    url='http://code.enthought.com/projects/traits',
    author='David C. Morrill, et. al.',
    author_email='dmorrill@enthought.com',
    classifiers=[c.strip() for c in """\
        Development Status :: 5 - Production/Stable
        Intended Audience :: Developers
        Intended Audience :: Science/Research
        License :: OSI Approved :: BSD License
        Operating System :: MacOS
        Operating System :: Microsoft :: Windows
        Operating System :: OS Independent
        Operating System :: POSIX
        Operating System :: Unix
        Programming Language :: C
        Programming Language :: Python
        Topic :: Scientific/Engineering
        Topic :: Software Development
        Topic :: Software Development :: Libraries
        """.splitlines() if len(c.strip()) > 0],
<<<<<<< HEAD
    description='explicitly typed attributes for Python',
    long_description=open('README.rst').read(),
    download_url=(
        'http://www.enthought.com/repo/ets/traits-%s.tar.gz' %
        d['__version__']),
    ext_modules=[ctraits],
    include_package_data=True,
    license='BSD',
    maintainer='ETS Developers',
    maintainer_email='enthought-dev@enthought.com',
    packages=find_packages(),
    platforms=["Windows", "Linux", "Mac OS-X", "Unix", "Solaris"],
    zip_safe= False,
    use_2to3=True,
    use_2to3_fixers=['fixers'],
    # traits_listener.ListenerItem has a trait *next* which gets
    # wrongly renamed
    use_2to3_exclude_fixers=['lib2to3.fixes.fix_next']
=======
    description = 'explicitly typed attributes for Python',
    long_description = open('README.rst').read(),
    download_url = ('http://www.enthought.com/repo/ets/traits-%s.tar.gz' %
                    d['__version__']),
    ext_modules = [ctraits],
    include_package_data = True,
    license = 'BSD',
    maintainer = 'ETS Developers',
    maintainer_email = 'enthought-dev@enthought.com',
    packages = find_packages(),
    platforms = ["Windows", "Linux", "Mac OS-X", "Unix", "Solaris"],
    zip_safe = False,
    use_2to3 = True,
    # traits_listener.ListenerItem has a trait *next* which gets wrongly renamed
    use_2to3_exclude_fixers = ['lib2to3.fixes.fix_next'],
    cmdclass=additional_commands(),
>>>>>>> 426aa211
)<|MERGE_RESOLUTION|>--- conflicted
+++ resolved
@@ -7,14 +7,13 @@
 traits_init = join('traits', '__init__.py')
 exec(compile(open(traits_init).read(), traits_init, 'exec'), d)
 
+
 ctraits = Extension(
     'traits.ctraits',
     sources=['traits/ctraits.c'],
     extra_compile_args=['-DNDEBUG=1', '-O3'],
     )
 
-<<<<<<< HEAD
-=======
 
 def additional_commands():
     try:
@@ -25,7 +24,6 @@
         return {'documentation': BuildDoc}
 
 
->>>>>>> 426aa211
 setup(
     name='traits',
     version=d['__version__'],
@@ -48,7 +46,6 @@
         Topic :: Software Development
         Topic :: Software Development :: Libraries
         """.splitlines() if len(c.strip()) > 0],
-<<<<<<< HEAD
     description='explicitly typed attributes for Python',
     long_description=open('README.rst').read(),
     download_url=(
@@ -66,23 +63,6 @@
     use_2to3_fixers=['fixers'],
     # traits_listener.ListenerItem has a trait *next* which gets
     # wrongly renamed
-    use_2to3_exclude_fixers=['lib2to3.fixes.fix_next']
-=======
-    description = 'explicitly typed attributes for Python',
-    long_description = open('README.rst').read(),
-    download_url = ('http://www.enthought.com/repo/ets/traits-%s.tar.gz' %
-                    d['__version__']),
-    ext_modules = [ctraits],
-    include_package_data = True,
-    license = 'BSD',
-    maintainer = 'ETS Developers',
-    maintainer_email = 'enthought-dev@enthought.com',
-    packages = find_packages(),
-    platforms = ["Windows", "Linux", "Mac OS-X", "Unix", "Solaris"],
-    zip_safe = False,
-    use_2to3 = True,
-    # traits_listener.ListenerItem has a trait *next* which gets wrongly renamed
-    use_2to3_exclude_fixers = ['lib2to3.fixes.fix_next'],
+    use_2to3_exclude_fixers=['lib2to3.fixes.fix_next'],
     cmdclass=additional_commands(),
->>>>>>> 426aa211
 )