# -*- coding: utf-8 -*-
#
# Traits documentation build configuration file, created by
# sphinx-quickstart on Tue Jul 22 10:52:03 2008.
#
# This file is execfile()d with the current directory set to its containing dir.
#
# The contents of this file are pickled, so don't put values in the namespace
# that aren't pickleable (module imports are okay, they're removed automatically).
#
# All configuration values have a default value; values that are commented out
# serve to show the default value.

import sys, os

# If your extensions are in another directory, add it here. If the directory
# is relative to the documentation root, use os.path.abspath to make it
# absolute, like shown here.
sys.path.append(os.path.abspath('_extensions'))
sys.path.append(os.path.abspath('../../'))

    # General configuration
# ---------------------

# Add any Sphinx extension module names here, as strings. They can be extensions
# coming with Sphinx (named 'sphinx.ext.*') or your custom ones.
extensions = [ 'refactordoc',
               'sphinx.ext.viewcode',
               'sphinx.ext.autosummary',
               'traits.util.trait_documenter']

# Add any paths that contain templates here, relative to this directory.
templates_path = ['_templates']

# The suffix of source filenames.
source_suffix = '.rst'

# The master toctree document.
master_doc = 'index'

# General substitutions.
project = 'traits'
copyright = '2008-2011, Enthought'

# The default replacements for |version| and |release|, also used in various
# other places throughout the built documents.
d = {}
execfile(os.path.join('..', '..', 'traits', '__init__.py'), d)
version = release = d['__version__']

# There are two options for replacing |today|: either, you set today to some
# non-false value, then it is used:
#today = ''
# Else, today_fmt is used as the format for a strftime call.
today_fmt = '%B %d, %Y'

# List of documents that shouldn't be included in the build.
#unused_docs = []

# List of directories, relative to source directories, that shouldn't be searched
# for source files.
#exclude_dirs = []

# The reST default role (used for this markup: `text`) to use for all documents.
#default_role = None

# If true, '()' will be appended to :func: etc. cross-reference text.
#add_function_parentheses = True

# If true, the current module name will be prepended to all description
# unit titles (such as .. function::).
#add_module_names = True

# If true, sectionauthor and moduleauthor directives will be shown in the
# output. They are ignored by default.
#show_authors = False

# The name of the Pygments (syntax highlighting) style to use.
pygments_style = 'sphinx'

autodoc_default_flags =['members']

# Options for HTML output
# -----------------------

# The style sheet to use for HTML and HTML Help pages. A file of that name
# must exist either in Sphinx' static/ path, or in one of the custom paths
# given in html_static_path.
html_style = 'default.css'

# The name for this set of Sphinx documents.  If None, it defaults to
# "<project> v<release> documentation".
html_title = "Traits 4 User Manual"

# A shorter title for the navigation bar.  Default is the same as html_title.
#html_short_title = None

# The name of an image file (within the static path) to place at the top of
# the sidebar.
html_logo = "e-logo-rev.png"

# The name of an image file (within the static path) to use as favicon of the
# docs.  This file should be a Windows icon file (.ico) being 16x16 or 32x32
# pixels large.
html_favicon = "et.ico"

# Add any paths that contain custom static files (such as style sheets) here,
# relative to this directory. They are copied after the builtin static files,
# so a file named "default.css" will overwrite the builtin "default.css".
html_static_path = ['_static']

# If not '', a 'Last updated on:' timestamp is inserted at every page bottom,
# using the given strftime format.
html_last_updated_fmt = '%b %d, %Y'

# If true, SmartyPants will be used to convert quotes and dashes to
# typographically correct entities.
html_use_smartypants = True

# Custom sidebar templates, maps document names to template names.
#html_sidebars = {}

# Additional templates that should be rendered to pages, maps page names to
# template names.
#html_additional_pages = {}

# If false, no module index is generated.
html_use_modindex = False

# If false, no index is generated.
#html_use_index = False

# If true, the index is split into individual pages for each letter.
#html_split_index = False

# If true, the reST sources are included in the HTML build as _sources/<name>.
#html_copy_source = True

# If true, an OpenSearch description file will be output, and all pages will
# contain a <link> tag referring to it.  The value of this option must be the
# base URL from which the finished HTML is served.
#html_use_opensearch = ''

# If nonempty, this is the file name suffix for HTML files (e.g. ".xhtml").
#html_file_suffix = ''

# Output file base name for HTML help builder.
htmlhelp_basename = 'Traitsdoc'


# Options for LaTeX output
# ------------------------

# The paper size ('letter' or 'a4').
#latex_paper_size = 'letter'

# The font size ('10pt', '11pt' or '12pt').
#latex_font_size = '10pt'

# Grouping the document tree into LaTeX files. List of tuples
# (source start file, target name, title, author, document class [howto/manual]).
latex_documents = [
  ('index', 'Traits.tex', 'Traits 4 User Manual', 'Enthought, Inc.', 'manual'),
]

# The name of an image file (relative to this directory) to place at the top of
# the title page.
# latex_logo = "enthought_logo.jpg"
latex_logo = "e-logo-rev.png"

# For "manual" documents, if this is true, then toplevel headings are parts,
# not chapters.
#latex_use_parts = False

# Additional stuff for the LaTeX preamble.
#latex_preamble = ''

# Documents to append as an appendix to all manuals.
#latex_appendices = []

# If false, no module index is generated.
#latex_use_modindex = True

<<<<<<< HEAD

# Options for Texinfo output
# --------------------------

texinfo_documents = [
  (master_doc, 'traits', 'Traits 4 User Manual', 'Enthought, Inc.',
   'Traits', 'Explicitly typed attributes for Python.', 'Python'),
]
=======
autodoc_member_order = 'bysource'
>>>>>>> 868f543f
<|MERGE_RESOLUTION|>--- conflicted
+++ resolved
@@ -78,7 +78,11 @@
 # The name of the Pygments (syntax highlighting) style to use.
 pygments_style = 'sphinx'
 
+# Options for the autodoc extension.
 autodoc_default_flags =['members']
+
+autodoc_member_order = 'bysource'
+
 
 # Options for HTML output
 # -----------------------
@@ -181,15 +185,10 @@
 # If false, no module index is generated.
 #latex_use_modindex = True
 
-<<<<<<< HEAD
-
 # Options for Texinfo output
 # --------------------------
 
 texinfo_documents = [
   (master_doc, 'traits', 'Traits 4 User Manual', 'Enthought, Inc.',
    'Traits', 'Explicitly typed attributes for Python.', 'Python'),
-]
-=======
-autodoc_member_order = 'bysource'
->>>>>>> 868f543f
+]